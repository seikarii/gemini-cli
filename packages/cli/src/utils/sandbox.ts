/**
 * @license
 * Copyright 2025 Google LLC
 * SPDX-License-Identifier: Apache-2.0
 */

import { exec, execSync, spawn, type ChildProcess } from 'node:child_process';
import os from 'node:os';
import path from 'node:path';
import fs from 'node:fs';
import { readFile } from 'node:fs/promises';
import { quote, parse } from 'shell-quote';
import {
  USER_SETTINGS_DIR,
  SETTINGS_DIRECTORY_NAME,
} from '../config/settings.js';
import { promisify } from 'util';
<<<<<<< HEAD
import type { SandboxConfig } from '@google/gemini-cli-core';
=======
import { Config, SandboxConfig } from '@google/gemini-cli-core';
import { ConsolePatcher } from '../ui/utils/ConsolePatcher.js';
>>>>>>> 4c1c6d2b

const execAsync = promisify(exec);

function getContainerPath(hostPath: string): string {
  if (os.platform() !== 'win32') {
    return hostPath;
  }

  const withForwardSlashes = hostPath.replace(/\\/g, '/');
  const match = withForwardSlashes.match(/^([A-Z]):\/(.*)/i);
  if (match) {
    return `/${match[1].toLowerCase()}/${match[2]}`;
  }
  return hostPath;
}

const LOCAL_DEV_SANDBOX_IMAGE_NAME = 'gemini-cli-sandbox';
const SANDBOX_NETWORK_NAME = 'gemini-cli-sandbox';
const SANDBOX_PROXY_NAME = 'gemini-cli-sandbox-proxy';
const BUILTIN_SEATBELT_PROFILES = [
  'permissive-open',
  'permissive-closed',
  'permissive-proxied',
  'restrictive-open',
  'restrictive-closed',
  'restrictive-proxied',
];

/**
 * Determines whether the sandbox container should be run with the current user's UID and GID.
 * This is often necessary on Linux systems (especially Debian/Ubuntu based) when using
 * rootful Docker without userns-remap configured, to avoid permission issues with
 * mounted volumes.
 *
 * The behavior is controlled by the `SANDBOX_SET_UID_GID` environment variable:
 * - If `SANDBOX_SET_UID_GID` is "1" or "true", this function returns `true`.
 * - If `SANDBOX_SET_UID_GID` is "0" or "false", this function returns `false`.
 * - If `SANDBOX_SET_UID_GID` is not set:
 *   - On Debian/Ubuntu Linux, it defaults to `true`.
 *   - On other OSes, or if OS detection fails, it defaults to `false`.
 *
 * For more context on running Docker containers as non-root, see:
 * https://medium.com/redbubble/running-a-docker-container-as-a-non-root-user-7d2e00f8ee15
 *
 * @returns {Promise<boolean>} A promise that resolves to true if the current user's UID/GID should be used, false otherwise.
 */
async function shouldUseCurrentUserInSandbox(): Promise<boolean> {
  const envVar = process.env['SANDBOX_SET_UID_GID']?.toLowerCase().trim();

  if (envVar === '1' || envVar === 'true') {
    return true;
  }
  if (envVar === '0' || envVar === 'false') {
    return false;
  }

  // If environment variable is not explicitly set, check for Debian/Ubuntu Linux
  if (os.platform() === 'linux') {
    try {
      const osReleaseContent = await readFile('/etc/os-release', 'utf8');
      if (
        osReleaseContent.includes('ID=debian') ||
        osReleaseContent.includes('ID=ubuntu') ||
        osReleaseContent.match(/^ID_LIKE=.*debian.*/m) || // Covers derivatives
        osReleaseContent.match(/^ID_LIKE=.*ubuntu.*/m) // Covers derivatives
      ) {
        // note here and below we use console.error for informational messages on stderr
        console.error(
          'INFO: Defaulting to use current user UID/GID for Debian/Ubuntu-based Linux.',
        );
        return true;
      }
    } catch (_err) {
      // Silently ignore if /etc/os-release is not found or unreadable.
      // The default (false) will be applied in this case.
      console.warn(
        'Warning: Could not read /etc/os-release to auto-detect Debian/Ubuntu for UID/GID default.',
      );
    }
  }
  return false; // Default to false if no other condition is met
}

// docker does not allow container names to contain ':' or '/', so we
// parse those out to shorten the name
function parseImageName(image: string): string {
  const [fullName, tag] = image.split(':');
  const name = fullName.split('/').at(-1) ?? 'unknown-image';
  return tag ? `${name}-${tag}` : name;
}

function ports(): string[] {
  return (process.env['SANDBOX_PORTS'] ?? '')
    .split(',')
    .filter((p) => p.trim())
    .map((p) => p.trim());
}

function entrypoint(workdir: string, cliArgs: string[]): string[] {
  const isWindows = os.platform() === 'win32';
  const containerWorkdir = getContainerPath(workdir);
  const shellCmds = [];
  const pathSeparator = isWindows ? ';' : ':';

  let pathSuffix = '';
  if (process.env['PATH']) {
    const paths = process.env['PATH'].split(pathSeparator);
    for (const p of paths) {
      const containerPath = getContainerPath(p);
      if (
        containerPath.toLowerCase().startsWith(containerWorkdir.toLowerCase())
      ) {
        pathSuffix += `:${containerPath}`;
      }
    }
  }
  if (pathSuffix) {
    shellCmds.push(`export PATH="$PATH${pathSuffix}";`);
  }

  let pythonPathSuffix = '';
  if (process.env['PYTHONPATH']) {
    const paths = process.env['PYTHONPATH'].split(pathSeparator);
    for (const p of paths) {
      const containerPath = getContainerPath(p);
      if (
        containerPath.toLowerCase().startsWith(containerWorkdir.toLowerCase())
      ) {
        pythonPathSuffix += `:${containerPath}`;
      }
    }
  }
  if (pythonPathSuffix) {
    shellCmds.push(`export PYTHONPATH="$PYTHONPATH${pythonPathSuffix}";`);
  }

  const projectSandboxBashrc = path.join(
    SETTINGS_DIRECTORY_NAME,
    'sandbox.bashrc',
  );
  if (fs.existsSync(projectSandboxBashrc)) {
    shellCmds.push(`source ${getContainerPath(projectSandboxBashrc)};`);
  }

  ports().forEach((p) =>
    shellCmds.push(
      `socat TCP4-LISTEN:${p},bind=$(hostname -i),fork,reuseaddr TCP4:127.0.0.1:${p} 2> /dev/null &`,
    ),
  );

  const quotedCliArgs = cliArgs.slice(2).map((arg) => quote([arg]));
  const cliCmd =
    process.env['NODE_ENV'] === 'development'
      ? process.env['DEBUG']
        ? 'npm run debug --'
        : 'npm rebuild && npm run start --'
      : process.env['DEBUG']
        ? `node --inspect-brk=0.0.0.0:${process.env['DEBUG_PORT'] || '9229'} $(which gemini)`
        : 'gemini';

  const args = [...shellCmds, cliCmd, ...quotedCliArgs];
  return ['bash', '-c', args.join(' ')];
}

export async function start_sandbox(
  config: SandboxConfig,
  nodeArgs: string[] = [],
  cliConfig?: Config,
  cliArgs: string[] = [],
) {
  const patcher = new ConsolePatcher({
    debugMode: cliConfig?.getDebugMode() || !!process.env['DEBUG'],
    stderr: true,
  });
  patcher.patch();

  try {
    if (config.command === 'sandbox-exec') {
      // disallow BUILD_SANDBOX
      if (process.env['BUILD_SANDBOX']) {
        console.error('ERROR: cannot BUILD_SANDBOX when using macOS Seatbelt');
        process.exit(1);
      }
      const profile = (process.env['SEATBELT_PROFILE'] ??= 'permissive-open');
      let profileFile = new URL(`sandbox-macos-${profile}.sb`, import.meta.url)
        .pathname;
      // if profile name is not recognized, then look for file under project settings directory
      if (!BUILTIN_SEATBELT_PROFILES.includes(profile)) {
        profileFile = path.join(
          SETTINGS_DIRECTORY_NAME,
          `sandbox-macos-${profile}.sb`,
        );
      }
      if (!fs.existsSync(profileFile)) {
        console.error(
          `ERROR: missing macos seatbelt profile file '${profileFile}'`,
        );
        process.exit(1);
      }
      // Log on STDERR so it doesn't clutter the output on STDOUT
      console.error(`using macos seatbelt (profile: ${profile}) ...`);
      // if DEBUG is set, convert to --inspect-brk in NODE_OPTIONS
      const nodeOptions = [
        ...(process.env['DEBUG'] ? ['--inspect-brk'] : []),
        ...nodeArgs,
      ].join(' ');

      const args = [
        '-D',
        `TARGET_DIR=${fs.realpathSync(process.cwd())}`,
        '-D',
        `TMP_DIR=${fs.realpathSync(os.tmpdir())}`,
        '-D',
        `HOME_DIR=${fs.realpathSync(os.homedir())}`,
        '-D',
        `CACHE_DIR=${fs.realpathSync(execSync(`getconf DARWIN_USER_CACHE_DIR`).toString().trim())}`,
      ];

      // Add included directories from the workspace context
      // Always add 5 INCLUDE_DIR parameters to ensure .sb files can reference them
      const MAX_INCLUDE_DIRS = 5;
      const targetDir = fs.realpathSync(cliConfig?.getTargetDir() || '');
      const includedDirs: string[] = [];

      if (cliConfig) {
        const workspaceContext = cliConfig.getWorkspaceContext();
        const directories = workspaceContext.getDirectories();

        // Filter out TARGET_DIR
        for (const dir of directories) {
          const realDir = fs.realpathSync(dir);
          if (realDir !== targetDir) {
            includedDirs.push(realDir);
          }
        }
      }

      for (let i = 0; i < MAX_INCLUDE_DIRS; i++) {
        let dirPath = '/dev/null'; // Default to a safe path that won't cause issues

        if (i < includedDirs.length) {
          dirPath = includedDirs[i];
        }

        args.push('-D', `INCLUDE_DIR_${i}=${dirPath}`);
      }

      const finalArgv = cliArgs;

      args.push(
        '-f',
        profileFile,
        'sh',
        '-c',
        [
          `SANDBOX=sandbox-exec`,
          `NODE_OPTIONS="${nodeOptions}"`,
          ...finalArgv.map((arg) => quote([arg])),
        ].join(' '),
      );
      // start and set up proxy if GEMINI_SANDBOX_PROXY_COMMAND is set
      const proxyCommand = process.env['GEMINI_SANDBOX_PROXY_COMMAND'];
      let proxyProcess: ChildProcess | undefined = undefined;
      let sandboxProcess: ChildProcess | undefined = undefined;
      const sandboxEnv = { ...process.env };
      if (proxyCommand) {
        const proxy =
          process.env['HTTPS_PROXY'] ||
          process.env['https_proxy'] ||
          process.env['HTTP_PROXY'] ||
          process.env['http_proxy'] ||
          'http://localhost:8877';
        sandboxEnv['HTTPS_PROXY'] = proxy;
        sandboxEnv['https_proxy'] = proxy; // lower-case can be required, e.g. for curl
        sandboxEnv['HTTP_PROXY'] = proxy;
        sandboxEnv['http_proxy'] = proxy;
        const noProxy = process.env['NO_PROXY'] || process.env['no_proxy'];
        if (noProxy) {
          sandboxEnv['NO_PROXY'] = noProxy;
          sandboxEnv['no_proxy'] = noProxy;
        }
        proxyProcess = spawn(proxyCommand, {
          stdio: ['ignore', 'pipe', 'pipe'],
          shell: true,
          detached: true,
        });
        // install handlers to stop proxy on exit/signal
        const stopProxy = () => {
          console.log('stopping proxy ...');
          if (proxyProcess?.pid) {
            process.kill(-proxyProcess.pid, 'SIGTERM');
          }
        };
        process.on('exit', stopProxy);
        process.on('SIGINT', stopProxy);
        process.on('SIGTERM', stopProxy);

        // commented out as it disrupts ink rendering
        // proxyProcess.stdout?.on('data', (data) => {
        //   console.info(data.toString());
        // });
        proxyProcess.stderr?.on('data', (data) => {
          console.error(data.toString());
        });
        proxyProcess.on('close', (code, signal) => {
          console.error(
            `ERROR: proxy command '${proxyCommand}' exited with code ${code}, signal ${signal}`,
          );
          if (sandboxProcess?.pid) {
            process.kill(-sandboxProcess.pid, 'SIGTERM');
          }
          process.exit(1);
        });
        console.log('waiting for proxy to start ...');
        await execAsync(
          `until timeout 0.25 curl -s http://localhost:8877; do sleep 0.25; done`,
        );
      }
      // spawn child and let it inherit stdio
      sandboxProcess = spawn(config.command, args, {
        stdio: 'inherit',
      });
      await new Promise((resolve) => sandboxProcess?.on('close', resolve));
      return;
    }

    console.error(`hopping into sandbox (command: ${config.command}) ...`);

    // determine full path for gemini-cli to distinguish linked vs installed setting
    const gcPath = fs.realpathSync(process.argv[1]);

    const projectSandboxDockerfile = path.join(
      SETTINGS_DIRECTORY_NAME,
      'sandbox.Dockerfile',
    );
    const isCustomProjectSandbox = fs.existsSync(projectSandboxDockerfile);

    const image = config.image;
    const workdir = path.resolve(process.cwd());
    const containerWorkdir = getContainerPath(workdir);

    // if BUILD_SANDBOX is set, then call scripts/build_sandbox.js under gemini-cli repo
    //
    // note this can only be done with binary linked from gemini-cli repo
    if (process.env['BUILD_SANDBOX']) {
      if (!gcPath.includes('gemini-cli/packages/')) {
        console.error(
          'ERROR: cannot build sandbox using installed gemini binary; ' +
            'run `npm link ./packages/cli` under gemini-cli repo to switch to linked binary.',
        );
        process.exit(1);
      } else {
        console.error('building sandbox ...');
        const gcRoot = gcPath.split('/packages/')[0];
        // if project folder has sandbox.Dockerfile under project settings folder, use that
        let buildArgs = '';
        const projectSandboxDockerfile = path.join(
          SETTINGS_DIRECTORY_NAME,
          'sandbox.Dockerfile',
        );
        if (isCustomProjectSandbox) {
          console.error(`using ${projectSandboxDockerfile} for sandbox`);
          buildArgs += `-f ${path.resolve(projectSandboxDockerfile)} -i ${image}`;
        }
        execSync(
          `cd ${gcRoot} && node scripts/build_sandbox.js -s ${buildArgs}`,
          {
            stdio: 'inherit',
            env: {
              ...process.env,
              GEMINI_SANDBOX: config.command, // in case sandbox is enabled via flags (see config.ts under cli package)
            },
          },
        );
      }
    }

    // stop if image is missing
    if (!(await ensureSandboxImageIsPresent(config.command, image))) {
      const remedy =
        image === LOCAL_DEV_SANDBOX_IMAGE_NAME
          ? 'Try running `npm run build:all` or `npm run build:sandbox` under the gemini-cli repo to build it locally, or check the image name and your network connection.'
          : 'Please check the image name, your network connection, or notify gemini-cli-dev@google.com if the issue persists.';
      console.error(
        `ERROR: Sandbox image '${image}' is missing or could not be pulled. ${remedy}`,
      );
      process.exit(1);
    }

    // use interactive mode and auto-remove container on exit
    // run init binary inside container to forward signals & reap zombies
    const args = ['run', '-i', '--rm', '--init', '--workdir', containerWorkdir];

    // add custom flags from SANDBOX_FLAGS
    if (process.env['SANDBOX_FLAGS']) {
      const flags = parse(process.env['SANDBOX_FLAGS'], process.env).filter(
        (f): f is string => typeof f === 'string',
      );
      args.push(...flags);
    }

    // add TTY only if stdin is TTY as well, i.e. for piped input don't init TTY in container
    if (process.stdin.isTTY) {
      args.push('-t');
    }

    // mount current directory as working directory in sandbox (set via --workdir)
    args.push('--volume', `${workdir}:${containerWorkdir}`);

    // mount user settings directory inside container, after creating if missing
    // note user/home changes inside sandbox and we mount at BOTH paths for consistency
    const userSettingsDirOnHost = USER_SETTINGS_DIR;
    const userSettingsDirInSandbox = getContainerPath(
      `/home/node/${SETTINGS_DIRECTORY_NAME}`,
    );
    if (!fs.existsSync(userSettingsDirOnHost)) {
      fs.mkdirSync(userSettingsDirOnHost);
    }
    args.push(
      '--volume',
      `${userSettingsDirOnHost}:${userSettingsDirInSandbox}`,
    );
    if (userSettingsDirInSandbox !== userSettingsDirOnHost) {
      args.push(
        '--volume',
        `${userSettingsDirOnHost}:${getContainerPath(userSettingsDirOnHost)}`,
      );
    }

    // mount os.tmpdir() as os.tmpdir() inside container
    args.push('--volume', `${os.tmpdir()}:${getContainerPath(os.tmpdir())}`);

    // mount gcloud config directory if it exists
    const gcloudConfigDir = path.join(os.homedir(), '.config', 'gcloud');
    if (fs.existsSync(gcloudConfigDir)) {
      args.push(
        '--volume',
        `${gcloudConfigDir}:${getContainerPath(gcloudConfigDir)}:ro`,
      );
    }

    // mount ADC file if GOOGLE_APPLICATION_CREDENTIALS is set
    if (process.env['GOOGLE_APPLICATION_CREDENTIALS']) {
      const adcFile = process.env['GOOGLE_APPLICATION_CREDENTIALS'];
      if (fs.existsSync(adcFile)) {
        args.push('--volume', `${adcFile}:${getContainerPath(adcFile)}:ro`);
        args.push(
          '--env',
          `GOOGLE_APPLICATION_CREDENTIALS=${getContainerPath(adcFile)}`,
        );
      }
    }

    // mount paths listed in SANDBOX_MOUNTS
    if (process.env['SANDBOX_MOUNTS']) {
      for (let mount of process.env['SANDBOX_MOUNTS'].split(',')) {
        if (mount.trim()) {
          // parse mount as from:to:opts
          let [from, to, opts] = mount.trim().split(':');
          to = to || from; // default to mount at same path inside container
          opts = opts || 'ro'; // default to read-only
          mount = `${from}:${to}:${opts}`;
          // check that from path is absolute
          if (!path.isAbsolute(from)) {
            console.error(
              `ERROR: path '${from}' listed in SANDBOX_MOUNTS must be absolute`,
            );
            process.exit(1);
          }
          // check that from path exists on host
          if (!fs.existsSync(from)) {
            console.error(
              `ERROR: missing mount path '${from}' listed in SANDBOX_MOUNTS`,
            );
            process.exit(1);
          }
          console.error(`SANDBOX_MOUNTS: ${from} -> ${to} (${opts})`);
          args.push('--volume', mount);
        }
      }
    }

    // expose env-specified ports on the sandbox
    ports().forEach((p) => args.push('--publish', `${p}:${p}`));

    // if DEBUG is set, expose debugging port
    if (process.env['DEBUG']) {
      const debugPort = process.env['DEBUG_PORT'] || '9229';
      args.push(`--publish`, `${debugPort}:${debugPort}`);
    }

    // copy proxy environment variables, replacing localhost with SANDBOX_PROXY_NAME
    // copy as both upper-case and lower-case as is required by some utilities
    // GEMINI_SANDBOX_PROXY_COMMAND implies HTTPS_PROXY unless HTTP_PROXY is set
    const proxyCommand = process.env['GEMINI_SANDBOX_PROXY_COMMAND'];

    if (proxyCommand) {
      let proxy =
        process.env['HTTPS_PROXY'] ||
        process.env['https_proxy'] ||
        process.env['HTTP_PROXY'] ||
        process.env['http_proxy'] ||
        'http://localhost:8877';
      proxy = proxy.replace('localhost', SANDBOX_PROXY_NAME);
      if (proxy) {
        args.push('--env', `HTTPS_PROXY=${proxy}`);
        args.push('--env', `https_proxy=${proxy}`); // lower-case can be required, e.g. for curl
        args.push('--env', `HTTP_PROXY=${proxy}`);
        args.push('--env', `http_proxy=${proxy}`);
      }
      const noProxy = process.env['NO_PROXY'] || process.env['no_proxy'];
      if (noProxy) {
        args.push('--env', `NO_PROXY=${noProxy}`);
        args.push('--env', `no_proxy=${noProxy}`);
      }

      // if using proxy, switch to internal networking through proxy
      if (proxy) {
        execSync(
          `${config.command} network inspect ${SANDBOX_NETWORK_NAME} || ${config.command} network create --internal ${SANDBOX_NETWORK_NAME}`,
        );
        args.push('--network', SANDBOX_NETWORK_NAME);
        // if proxy command is set, create a separate network w/ host access (i.e. non-internal)
        // we will run proxy in its own container connected to both host network and internal network
        // this allows proxy to work even on rootless podman on macos with host<->vm<->container isolation
        if (proxyCommand) {
          execSync(
            `${config.command} network inspect ${SANDBOX_PROXY_NAME} || ${config.command} network create ${SANDBOX_PROXY_NAME}`,
          );
        }
      }
    }

    // name container after image, plus numeric suffix to avoid conflicts
    const imageName = parseImageName(image);
    let index = 0;
    const containerNameCheck = execSync(
      `${config.command} ps -a --format "{{.Names}}"`,
    )
      .toString()
      .trim();
    while (containerNameCheck.includes(`${imageName}-${index}`)) {
      index++;
    }
    const containerName = `${imageName}-${index}`;
    args.push('--name', containerName, '--hostname', containerName);

    // copy GEMINI_API_KEY(s)
    if (process.env['GEMINI_API_KEY']) {
      args.push('--env', `GEMINI_API_KEY=${process.env['GEMINI_API_KEY']}`);
    }
    if (process.env['GOOGLE_API_KEY']) {
      args.push('--env', `GOOGLE_API_KEY=${process.env['GOOGLE_API_KEY']}`);
    }

    // copy GOOGLE_GENAI_USE_VERTEXAI
    if (process.env['GOOGLE_GENAI_USE_VERTEXAI']) {
      args.push(
        '--env',
        `GOOGLE_GENAI_USE_VERTEXAI=${process.env['GOOGLE_GENAI_USE_VERTEXAI']}`,
      );
    }

    // copy GOOGLE_GENAI_USE_GCA
    if (process.env['GOOGLE_GENAI_USE_GCA']) {
      args.push(
        '--env',
        `GOOGLE_GENAI_USE_GCA=${process.env['GOOGLE_GENAI_USE_GCA']}`,
      );
    }

    // copy GOOGLE_CLOUD_PROJECT
    if (process.env['GOOGLE_CLOUD_PROJECT']) {
      args.push(
        '--env',
        `GOOGLE_CLOUD_PROJECT=${process.env['GOOGLE_CLOUD_PROJECT']}`,
      );
    }

    // copy GOOGLE_CLOUD_LOCATION
    if (process.env['GOOGLE_CLOUD_LOCATION']) {
      args.push(
        '--env',
        `GOOGLE_CLOUD_LOCATION=${process.env['GOOGLE_CLOUD_LOCATION']}`,
      );
    }

    // copy GEMINI_MODEL
    if (process.env['GEMINI_MODEL']) {
      args.push('--env', `GEMINI_MODEL=${process.env['GEMINI_MODEL']}`);
    }

    // copy TERM and COLORTERM to try to maintain terminal setup
    if (process.env['TERM']) {
      args.push('--env', `TERM=${process.env['TERM']}`);
    }
    if (process.env['COLORTERM']) {
      args.push('--env', `COLORTERM=${process.env['COLORTERM']}`);
    }

    // Pass through IDE mode environment variables
    for (const envVar of [
      'GEMINI_CLI_IDE_SERVER_PORT',
      'GEMINI_CLI_IDE_WORKSPACE_PATH',
      'TERM_PROGRAM',
    ]) {
      if (process.env[envVar]) {
        args.push('--env', `${envVar}=${process.env[envVar]}`);
      }
    }

    // copy VIRTUAL_ENV if under working directory
    // also mount-replace VIRTUAL_ENV directory with <project_settings>/sandbox.venv
    // sandbox can then set up this new VIRTUAL_ENV directory using sandbox.bashrc (see below)
    // directory will be empty if not set up, which is still preferable to having host binaries
    if (
      process.env['VIRTUAL_ENV']
        ?.toLowerCase()
        .startsWith(workdir.toLowerCase())
    ) {
      const sandboxVenvPath = path.resolve(
        SETTINGS_DIRECTORY_NAME,
        'sandbox.venv',
      );
      if (!fs.existsSync(sandboxVenvPath)) {
        fs.mkdirSync(sandboxVenvPath, { recursive: true });
      }
      args.push(
        '--volume',
        `${sandboxVenvPath}:${getContainerPath(process.env['VIRTUAL_ENV'])}`,
      );
      args.push(
        '--env',
        `VIRTUAL_ENV=${getContainerPath(process.env['VIRTUAL_ENV'])}`,
      );
    }

    // copy additional environment variables from SANDBOX_ENV
    if (process.env['SANDBOX_ENV']) {
      for (let env of process.env['SANDBOX_ENV'].split(',')) {
        if ((env = env.trim())) {
          if (env.includes('=')) {
            console.error(`SANDBOX_ENV: ${env}`);
            args.push('--env', env);
          } else {
            console.error(
              'ERROR: SANDBOX_ENV must be a comma-separated list of key=value pairs',
            );
            process.exit(1);
          }
        }
      }
    }

    // copy NODE_OPTIONS
    const existingNodeOptions = process.env['NODE_OPTIONS'] || '';
    const allNodeOptions = [
      ...(existingNodeOptions ? [existingNodeOptions] : []),
      ...nodeArgs,
    ].join(' ');

    if (allNodeOptions.length > 0) {
      args.push('--env', `NODE_OPTIONS="${allNodeOptions}"`);
    }

    // set SANDBOX as container name
    args.push('--env', `SANDBOX=${containerName}`);

    // for podman only, use empty --authfile to skip unnecessary auth refresh overhead
    if (config.command === 'podman') {
      const emptyAuthFilePath = path.join(os.tmpdir(), 'empty_auth.json');
      fs.writeFileSync(emptyAuthFilePath, '{}', 'utf-8');
      args.push('--authfile', emptyAuthFilePath);
    }

    // Determine if the current user's UID/GID should be passed to the sandbox.
    // See shouldUseCurrentUserInSandbox for more details.
    let userFlag = '';
    const finalEntrypoint = entrypoint(workdir, cliArgs);

    if (process.env['GEMINI_CLI_INTEGRATION_TEST'] === 'true') {
      args.push('--user', 'root');
      userFlag = '--user root';
    } else if (await shouldUseCurrentUserInSandbox()) {
      // For the user-creation logic to work, the container must start as root.
      // The entrypoint script then handles dropping privileges to the correct user.
      args.push('--user', 'root');

      const uid = execSync('id -u').toString().trim();
      const gid = execSync('id -g').toString().trim();

      // Instead of passing --user to the main sandbox container, we let it
      // start as root, then create a user with the host's UID/GID, and
      // finally switch to that user to run the gemini process. This is
      // necessary on Linux to ensure the user exists within the
      // container's /etc/passwd file, which is required by os.userInfo().
      const username = 'gemini';
      const homeDir = getContainerPath(os.homedir());

      const setupUserCommands = [
        // Use -f with groupadd to avoid errors if the group already exists.
        `groupadd -f -g ${gid} ${username}`,
        // Create user only if it doesn't exist. Use -o for non-unique UID.
        `id -u ${username} &>/dev/null || useradd -o -u ${uid} -g ${gid} -d ${homeDir} -s /bin/bash ${username}`,
      ].join(' && ');

      const originalCommand = finalEntrypoint[2];
      const escapedOriginalCommand = originalCommand.replace(/'/g, "'\\''");

      // Use `su -p` to preserve the environment.
      const suCommand = `su -p ${username} -c '${escapedOriginalCommand}'`;

      // The entrypoint is always `['bash', '-c', '<command>']`, so we modify the command part.
      finalEntrypoint[2] = `${setupUserCommands} && ${suCommand}`;

      // We still need userFlag for the simpler proxy container, which does not have this issue.
      userFlag = `--user ${uid}:${gid}`;
      // When forcing a UID in the sandbox, $HOME can be reset to '/', so we copy $HOME as well.
      args.push('--env', `HOME=${os.homedir()}`);
    }

    // push container image name
    args.push(image);

    // push container entrypoint (including args)
    args.push(...finalEntrypoint);

    // start and set up proxy if GEMINI_SANDBOX_PROXY_COMMAND is set
    let proxyProcess: ChildProcess | undefined = undefined;
    let sandboxProcess: ChildProcess | undefined = undefined;

    if (proxyCommand) {
      // run proxyCommand in its own container
      const proxyContainerCommand = `${config.command} run --rm --init ${userFlag} --name ${SANDBOX_PROXY_NAME} --network ${SANDBOX_PROXY_NAME} -p 8877:8877 -v ${process.cwd()}:${workdir} --workdir ${workdir} ${image} ${proxyCommand}`;
      proxyProcess = spawn(proxyContainerCommand, {
        stdio: ['ignore', 'pipe', 'pipe'],
        shell: true,
        detached: true,
      });
      // install handlers to stop proxy on exit/signal
      const stopProxy = () => {
        console.log('stopping proxy container ...');
        execSync(`${config.command} rm -f ${SANDBOX_PROXY_NAME}`);
      };
      process.on('exit', stopProxy);
      process.on('SIGINT', stopProxy);
      process.on('SIGTERM', stopProxy);

      // commented out as it disrupts ink rendering
      // proxyProcess.stdout?.on('data', (data) => {
      //   console.info(data.toString());
      // });
      proxyProcess.stderr?.on('data', (data) => {
        console.error(data.toString().trim());
      });
      proxyProcess.on('close', (code, signal) => {
        console.error(
          `ERROR: proxy container command '${proxyContainerCommand}' exited with code ${code}, signal ${signal}`,
        );
        if (sandboxProcess?.pid) {
          process.kill(-sandboxProcess.pid, 'SIGTERM');
        }
        process.exit(1);
      });
      console.log('waiting for proxy to start ...');
      await execAsync(
        `until timeout 0.25 curl -s http://localhost:8877; do sleep 0.25; done`,
      );
      // connect proxy container to sandbox network
      // (workaround for older versions of docker that don't support multiple --network args)
      await execAsync(
        `${config.command} network connect ${SANDBOX_NETWORK_NAME} ${SANDBOX_PROXY_NAME}`,
      );
    }

    // spawn child and let it inherit stdio
    sandboxProcess = spawn(config.command, args, {
      stdio: 'inherit',
    });

    sandboxProcess.on('error', (err) => {
      console.error('Sandbox process error:', err);
    });

    await new Promise<void>((resolve) => {
      sandboxProcess?.on('close', (code, signal) => {
        if (code !== 0) {
          console.log(
            `Sandbox process exited with code: ${code}, signal: ${signal}`,
          );
        }
        resolve();
      });
    });
  } finally {
    patcher.cleanup();
  }
}

// Helper functions to ensure sandbox image is present
async function imageExists(sandbox: string, image: string): Promise<boolean> {
  return new Promise((resolve) => {
    const args = ['images', '-q', image];
    const checkProcess = spawn(sandbox, args);

    let stdoutData = '';
    if (checkProcess.stdout) {
      checkProcess.stdout.on('data', (data) => {
        stdoutData += data.toString();
      });
    }

    checkProcess.on('error', (err) => {
      console.warn(
        `Failed to start '${sandbox}' command for image check: ${err.message}`,
      );
      resolve(false);
    });

    checkProcess.on('close', (code) => {
      // Non-zero code might indicate docker daemon not running, etc.
      // The primary success indicator is non-empty stdoutData.
      if (code !== 0) {
        // console.warn(`'${sandbox} images -q ${image}' exited with code ${code}.`);
      }
      resolve(stdoutData.trim() !== '');
    });
  });
}

async function pullImage(sandbox: string, image: string): Promise<boolean> {
  console.info(`Attempting to pull image ${image} using ${sandbox}...`);
  return new Promise((resolve) => {
    const args = ['pull', image];
    const pullProcess = spawn(sandbox, args, { stdio: 'pipe' });

    let stderrData = '';

    const onStdoutData = (data: Buffer) => {
      console.info(data.toString().trim()); // Show pull progress
    };

    const onStderrData = (data: Buffer) => {
      stderrData += data.toString();
      console.error(data.toString().trim()); // Show pull errors/info from the command itself
    };

    const onError = (err: Error) => {
      console.warn(
        `Failed to start '${sandbox} pull ${image}' command: ${err.message}`,
      );
      cleanup();
      resolve(false);
    };

    const onClose = (code: number | null) => {
      if (code === 0) {
        console.info(`Successfully pulled image ${image}.`);
        cleanup();
        resolve(true);
      } else {
        console.warn(
          `Failed to pull image ${image}. '${sandbox} pull ${image}' exited with code ${code}.`,
        );
        if (stderrData.trim()) {
          // Details already printed by the stderr listener above
        }
        cleanup();
        resolve(false);
      }
    };

    const cleanup = () => {
      if (pullProcess.stdout) {
        pullProcess.stdout.removeListener('data', onStdoutData);
      }
      if (pullProcess.stderr) {
        pullProcess.stderr.removeListener('data', onStderrData);
      }
      pullProcess.removeListener('error', onError);
      pullProcess.removeListener('close', onClose);
      if (pullProcess.connected) {
        pullProcess.disconnect();
      }
    };

    if (pullProcess.stdout) {
      pullProcess.stdout.on('data', onStdoutData);
    }
    if (pullProcess.stderr) {
      pullProcess.stderr.on('data', onStderrData);
    }
    pullProcess.on('error', onError);
    pullProcess.on('close', onClose);
  });
}

async function ensureSandboxImageIsPresent(
  sandbox: string,
  image: string,
): Promise<boolean> {
  console.info(`Checking for sandbox image: ${image}`);
  if (await imageExists(sandbox, image)) {
    console.info(`Sandbox image ${image} found locally.`);
    return true;
  }

  console.info(`Sandbox image ${image} not found locally.`);
  if (image === LOCAL_DEV_SANDBOX_IMAGE_NAME) {
    // user needs to build the image themselves
    return false;
  }

  if (await pullImage(sandbox, image)) {
    // After attempting to pull, check again to be certain
    if (await imageExists(sandbox, image)) {
      console.info(`Sandbox image ${image} is now available after pulling.`);
      return true;
    } else {
      console.warn(
        `Sandbox image ${image} still not found after a pull attempt. This might indicate an issue with the image name or registry, or the pull command reported success but failed to make the image available.`,
      );
      return false;
    }
  }

  console.error(
    `Failed to obtain sandbox image ${image} after check and pull attempt.`,
  );
  return false; // Pull command failed or image still not present
}<|MERGE_RESOLUTION|>--- conflicted
+++ resolved
@@ -15,12 +15,8 @@
   SETTINGS_DIRECTORY_NAME,
 } from '../config/settings.js';
 import { promisify } from 'util';
-<<<<<<< HEAD
-import type { SandboxConfig } from '@google/gemini-cli-core';
-=======
-import { Config, SandboxConfig } from '@google/gemini-cli-core';
+import type { Config, SandboxConfig } from '@google/gemini-cli-core';
 import { ConsolePatcher } from '../ui/utils/ConsolePatcher.js';
->>>>>>> 4c1c6d2b
 
 const execAsync = promisify(exec);
 
