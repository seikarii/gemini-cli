--- conflicted
+++ resolved
@@ -12,9 +12,7 @@
   ConfigParameters,
   ContentGeneratorConfig,
 } from '@google/gemini-cli-core';
-<<<<<<< HEAD
 import { Config } from '@google/gemini-cli-core';
-=======
 import { http, HttpResponse } from 'msw';
 import { setupServer } from 'msw/node';
 
@@ -34,7 +32,6 @@
 });
 
 const CLEARCUT_URL = 'https://play.googleapis.com/log';
->>>>>>> 4c1c6d2b
 
 const TEST_CONTENT_GENERATOR_CONFIG: ContentGeneratorConfig = {
   apiKey: 'test-key',
