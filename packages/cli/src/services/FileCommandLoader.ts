/**
 * @license
 * Copyright 2025 Google LLC
 * SPDX-License-Identifier: Apache-2.0
 */

import { promises as fs } from 'fs';
import path from 'path';
import toml from '@iarna/toml';
import { glob } from 'glob';
import { z } from 'zod';
<<<<<<< HEAD
import type { Config } from '@google/gemini-cli-core';
import {
  getProjectCommandsDir,
  getUserCommandsDir,
} from '@google/gemini-cli-core';
import type { ICommandLoader } from './types.js';
import type { SlashCommand } from '../ui/commands/types.js';
import { CommandKind } from '../ui/commands/types.js';
=======
import { Config, Storage } from '@google/gemini-cli-core';
import { ICommandLoader } from './types.js';
import {
  CommandContext,
  CommandKind,
  SlashCommand,
  SlashCommandActionReturn,
} from '../ui/commands/types.js';
import { DefaultArgumentProcessor } from './prompt-processors/argumentProcessor.js';
import {
  IPromptProcessor,
  SHORTHAND_ARGS_PLACEHOLDER,
  SHELL_INJECTION_TRIGGER,
} from './prompt-processors/types.js';
import {
  ConfirmationRequiredError,
  ShellProcessor,
} from './prompt-processors/shellProcessor.js';

interface CommandDirectory {
  path: string;
  extensionName?: string;
}
>>>>>>> 4c1c6d2b

/**
 * Defines the Zod schema for a command definition file. This serves as the
 * single source of truth for both validation and type inference.
 */
const TomlCommandDefSchema = z.object({
  prompt: z.string({
    required_error: "The 'prompt' field is required.",
    invalid_type_error: "The 'prompt' field must be a string.",
  }),
  description: z.string().optional(),
});

/**
 * Discovers and loads custom slash commands from .toml files in both the
 * user's global config directory and the current project's directory.
 *
 * This loader is responsible for:
 * - Recursively scanning command directories.
 * - Parsing and validating TOML files.
 * - Adapting valid definitions into executable SlashCommand objects.
 * - Handling file system errors and malformed files gracefully.
 */
export class FileCommandLoader implements ICommandLoader {
  private readonly projectRoot: string;

  constructor(private readonly config: Config | null) {
    this.projectRoot = config?.getProjectRoot() || process.cwd();
  }

  /**
   * Loads all commands from user, project, and extension directories.
   * Returns commands in order: user → project → extensions (alphabetically).
   *
   * Order is important for conflict resolution in CommandService:
   * - User/project commands (without extensionName) use "last wins" strategy
   * - Extension commands (with extensionName) get renamed if conflicts exist
   *
   * @param signal An AbortSignal to cancel the loading process.
   * @returns A promise that resolves to an array of all loaded SlashCommands.
   */
  async loadCommands(signal: AbortSignal): Promise<SlashCommand[]> {
    const allCommands: SlashCommand[] = [];
    const globOptions = {
      nodir: true,
      dot: true,
      signal,
      follow: true,
    };

    // Load commands from each directory
    const commandDirs = this.getCommandDirectories();
    for (const dirInfo of commandDirs) {
      try {
        const files = await glob('**/*.toml', {
          ...globOptions,
          cwd: dirInfo.path,
        });

        const commandPromises = files.map((file) =>
          this.parseAndAdaptFile(
            path.join(dirInfo.path, file),
            dirInfo.path,
            dirInfo.extensionName,
          ),
        );

        const commands = (await Promise.all(commandPromises)).filter(
          (cmd): cmd is SlashCommand => cmd !== null,
        );

        // Add all commands without deduplication
        allCommands.push(...commands);
      } catch (error) {
        if ((error as NodeJS.ErrnoException).code !== 'ENOENT') {
          console.error(
            `[FileCommandLoader] Error loading commands from ${dirInfo.path}:`,
            error,
          );
        }
      }
    }

    return allCommands;
  }

  /**
   * Get all command directories in order for loading.
   * User commands → Project commands → Extension commands
   * This order ensures extension commands can detect all conflicts.
   */
  private getCommandDirectories(): CommandDirectory[] {
    const dirs: CommandDirectory[] = [];

    const storage = this.config?.storage ?? new Storage(this.projectRoot);

    // 1. User commands
    dirs.push({ path: Storage.getUserCommandsDir() });

    // 2. Project commands (override user commands)
    dirs.push({ path: storage.getProjectCommandsDir() });

    // 3. Extension commands (processed last to detect all conflicts)
    if (this.config) {
      const activeExtensions = this.config
        .getExtensions()
        .filter((ext) => ext.isActive)
        .sort((a, b) => a.name.localeCompare(b.name)); // Sort alphabetically for deterministic loading

      const extensionCommandDirs = activeExtensions.map((ext) => ({
        path: path.join(ext.path, 'commands'),
        extensionName: ext.name,
      }));

      dirs.push(...extensionCommandDirs);
    }

    return dirs;
  }

  /**
   * Parses a single .toml file and transforms it into a SlashCommand object.
   * @param filePath The absolute path to the .toml file.
   * @param baseDir The root command directory for name calculation.
   * @param extensionName Optional extension name to prefix commands with.
   * @returns A promise resolving to a SlashCommand, or null if the file is invalid.
   */
  private async parseAndAdaptFile(
    filePath: string,
    baseDir: string,
    extensionName?: string,
  ): Promise<SlashCommand | null> {
    let fileContent: string;
    try {
      fileContent = await fs.readFile(filePath, 'utf-8');
    } catch (error: unknown) {
      console.error(
        `[FileCommandLoader] Failed to read file ${filePath}:`,
        error instanceof Error ? error.message : String(error),
      );
      return null;
    }

    let parsed: unknown;
    try {
      parsed = toml.parse(fileContent);
    } catch (error: unknown) {
      console.error(
        `[FileCommandLoader] Failed to parse TOML file ${filePath}:`,
        error instanceof Error ? error.message : String(error),
      );
      return null;
    }

    const validationResult = TomlCommandDefSchema.safeParse(parsed);

    if (!validationResult.success) {
      console.error(
        `[FileCommandLoader] Skipping invalid command file: ${filePath}. Validation errors:`,
        validationResult.error.flatten(),
      );
      return null;
    }

    const validDef = validationResult.data;

    const relativePathWithExt = path.relative(baseDir, filePath);
    const relativePath = relativePathWithExt.substring(
      0,
      relativePathWithExt.length - 5, // length of '.toml'
    );
    const baseCommandName = relativePath
      .split(path.sep)
      // Sanitize each path segment to prevent ambiguity. Since ':' is our
      // namespace separator, we replace any literal colons in filenames
      // with underscores to avoid naming conflicts.
      .map((segment) => segment.replaceAll(':', '_'))
      .join(':');

    // Add extension name tag for extension commands
    const defaultDescription = `Custom command from ${path.basename(filePath)}`;
    let description = validDef.description || defaultDescription;
    if (extensionName) {
      description = `[${extensionName}] ${description}`;
    }

    const processors: IPromptProcessor[] = [];
    const usesArgs = validDef.prompt.includes(SHORTHAND_ARGS_PLACEHOLDER);
    const usesShellInjection = validDef.prompt.includes(
      SHELL_INJECTION_TRIGGER,
    );

    // Interpolation (Shell Execution and Argument Injection)
    // If the prompt uses either shell injection OR argument placeholders,
    // we must use the ShellProcessor.
    if (usesShellInjection || usesArgs) {
      processors.push(new ShellProcessor(baseCommandName));
    }

    // Default Argument Handling
    // If NO explicit argument injection ({{args}}) was used, we append the raw invocation.
    if (!usesArgs) {
      processors.push(new DefaultArgumentProcessor());
    }

    return {
      name: baseCommandName,
      description,
      kind: CommandKind.FILE,
      extensionName,
      action: async (
        context: CommandContext,
        _args: string,
      ): Promise<SlashCommandActionReturn> => {
        if (!context.invocation) {
          console.error(
            `[FileCommandLoader] Critical error: Command '${baseCommandName}' was executed without invocation context.`,
          );
          return {
            type: 'submit_prompt',
            content: validDef.prompt, // Fallback to unprocessed prompt
          };
        }

        try {
          let processedPrompt = validDef.prompt;
          for (const processor of processors) {
            processedPrompt = await processor.process(processedPrompt, context);
          }

          return {
            type: 'submit_prompt',
            content: processedPrompt,
          };
        } catch (e) {
          // Check if it's our specific error type
          if (e instanceof ConfirmationRequiredError) {
            // Halt and request confirmation from the UI layer.
            return {
              type: 'confirm_shell_commands',
              commandsToConfirm: e.commandsToConfirm,
              originalInvocation: {
                raw: context.invocation.raw,
              },
            };
          }
          // Re-throw other errors to be handled by the global error handler.
          throw e;
        }
      },
    };
  }
}<|MERGE_RESOLUTION|>--- conflicted
+++ resolved
@@ -9,27 +9,18 @@
 import toml from '@iarna/toml';
 import { glob } from 'glob';
 import { z } from 'zod';
-<<<<<<< HEAD
 import type { Config } from '@google/gemini-cli-core';
-import {
-  getProjectCommandsDir,
-  getUserCommandsDir,
-} from '@google/gemini-cli-core';
+import { Storage } from '@google/gemini-cli-core';
 import type { ICommandLoader } from './types.js';
-import type { SlashCommand } from '../ui/commands/types.js';
-import { CommandKind } from '../ui/commands/types.js';
-=======
-import { Config, Storage } from '@google/gemini-cli-core';
-import { ICommandLoader } from './types.js';
-import {
+import type {
   CommandContext,
-  CommandKind,
   SlashCommand,
   SlashCommandActionReturn,
 } from '../ui/commands/types.js';
+import { CommandKind } from '../ui/commands/types.js';
 import { DefaultArgumentProcessor } from './prompt-processors/argumentProcessor.js';
+import type { IPromptProcessor } from './prompt-processors/types.js';
 import {
-  IPromptProcessor,
   SHORTHAND_ARGS_PLACEHOLDER,
   SHELL_INJECTION_TRIGGER,
 } from './prompt-processors/types.js';
@@ -42,7 +33,6 @@
   path: string;
   extensionName?: string;
 }
->>>>>>> 4c1c6d2b
 
 /**
  * Defines the Zod schema for a command definition file. This serves as the
