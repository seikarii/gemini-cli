--- conflicted
+++ resolved
@@ -4,14 +4,9 @@
  * SPDX-License-Identifier: Apache-2.0
  */
 
-<<<<<<< HEAD
 import type { Mock } from 'vitest';
 import { vi, describe, it, expect, beforeEach } from 'vitest';
-import type { spawn } from 'child_process';
-=======
-import { vi, describe, it, expect, beforeEach, Mock } from 'vitest';
-import { spawn, SpawnOptions } from 'child_process';
->>>>>>> 4c1c6d2b
+import type { spawn, SpawnOptions } from 'child_process';
 import { EventEmitter } from 'events';
 import {
   isAtCommand,
