/**
 * @license
 * Copyright 2025 Google LLC
 * SPDX-License-Identifier: Apache-2.0
 */

<<<<<<< HEAD
import type React from 'react';
import { Text } from 'ink';
=======
import React from 'react';
import { Box, Text } from 'ink';
>>>>>>> 4c1c6d2b
import { Colors } from '../colors.js';
import { type IdeContext, type MCPServerConfig } from '@google/gemini-cli-core';
import { useTerminalSize } from '../hooks/useTerminalSize.js';
import { isNarrowWidth } from '../utils/isNarrowWidth.js';

interface ContextSummaryDisplayProps {
  geminiMdFileCount: number;
  contextFileNames: string[];
  mcpServers?: Record<string, MCPServerConfig>;
  blockedMcpServers?: Array<{ name: string; extensionName: string }>;
  showToolDescriptions?: boolean;
  ideContext?: IdeContext;
}

export const ContextSummaryDisplay: React.FC<ContextSummaryDisplayProps> = ({
  geminiMdFileCount,
  contextFileNames,
  mcpServers,
  blockedMcpServers,
  showToolDescriptions,
  ideContext,
}) => {
  const { columns: terminalWidth } = useTerminalSize();
  const isNarrow = isNarrowWidth(terminalWidth);
  const mcpServerCount = Object.keys(mcpServers || {}).length;
  const blockedMcpServerCount = blockedMcpServers?.length || 0;
  const openFileCount = ideContext?.workspaceState?.openFiles?.length ?? 0;

  if (
    geminiMdFileCount === 0 &&
    mcpServerCount === 0 &&
    blockedMcpServerCount === 0 &&
    openFileCount === 0
  ) {
    return <Text> </Text>; // Render an empty space to reserve height
  }

  const openFilesText = (() => {
    if (openFileCount === 0) {
      return '';
    }
    return `${openFileCount} open file${
      openFileCount > 1 ? 's' : ''
    } (ctrl+g to view)`;
  })();

  const geminiMdText = (() => {
    if (geminiMdFileCount === 0) {
      return '';
    }
    const allNamesTheSame = new Set(contextFileNames).size < 2;
    const name = allNamesTheSame ? contextFileNames[0] : 'context';
    return `${geminiMdFileCount} ${name} file${
      geminiMdFileCount > 1 ? 's' : ''
    }`;
  })();

  const mcpText = (() => {
    if (mcpServerCount === 0 && blockedMcpServerCount === 0) {
      return '';
    }

    const parts = [];
    if (mcpServerCount > 0) {
      parts.push(
        `${mcpServerCount} MCP server${mcpServerCount > 1 ? 's' : ''}`,
      );
    }

    if (blockedMcpServerCount > 0) {
      let blockedText = `${blockedMcpServerCount} Blocked`;
      if (mcpServerCount === 0) {
        blockedText += ` MCP server${blockedMcpServerCount > 1 ? 's' : ''}`;
      }
      parts.push(blockedText);
    }
    let text = parts.join(', ');
    // Add ctrl+t hint when MCP servers are available
    if (mcpServers && Object.keys(mcpServers).length > 0) {
      if (showToolDescriptions) {
        text += ' (ctrl+t to toggle)';
      } else {
        text += ' (ctrl+t to view)';
      }
    }
    return text;
  })();

  const summaryParts = [openFilesText, geminiMdText, mcpText].filter(Boolean);

  if (isNarrow) {
    return (
      <Box flexDirection="column">
        <Text color={Colors.Gray}>Using:</Text>
        {summaryParts.map((part, index) => (
          <Text key={index} color={Colors.Gray}>
            {'  '}- {part}
          </Text>
        ))}
      </Box>
    );
  }

  return (
    <Box>
      <Text color={Colors.Gray}>Using: {summaryParts.join(' | ')}</Text>
    </Box>
  );
};<|MERGE_RESOLUTION|>--- conflicted
+++ resolved
@@ -4,13 +4,8 @@
  * SPDX-License-Identifier: Apache-2.0
  */
 
-<<<<<<< HEAD
 import type React from 'react';
-import { Text } from 'ink';
-=======
-import React from 'react';
 import { Box, Text } from 'ink';
->>>>>>> 4c1c6d2b
 import { Colors } from '../colors.js';
 import { type IdeContext, type MCPServerConfig } from '@google/gemini-cli-core';
 import { useTerminalSize } from '../hooks/useTerminalSize.js';
