/**
 * @license
 * Copyright 2025 Google LLC
 * SPDX-License-Identifier: Apache-2.0
 */

import * as fs from 'fs/promises';
import * as path from 'path';
import type { PartListUnion, PartUnion } from '@google/genai';
import type { Config } from '@google/gemini-cli-core';
import {
<<<<<<< HEAD
=======
  AnyToolInvocation,
  Config,
>>>>>>> 4c1c6d2b
  getErrorMessage,
  isNodeError,
  unescapePath,
} from '@google/gemini-cli-core';
import type { HistoryItem, IndividualToolCallDisplay } from '../types.js';
import { ToolCallStatus } from '../types.js';
import type { UseHistoryManagerReturn } from './useHistoryManager.js';

interface HandleAtCommandParams {
  query: string;
  config: Config;
  addItem: UseHistoryManagerReturn['addItem'];
  onDebugMessage: (message: string) => void;
  messageId: number;
  signal: AbortSignal;
}

interface HandleAtCommandResult {
  processedQuery: PartListUnion | null;
  shouldProceed: boolean;
}

interface AtCommandPart {
  type: 'text' | 'atPath';
  content: string;
}

/**
 * Parses a query string to find all '@<path>' commands and text segments.
 * Handles \ escaped spaces within paths.
 */
function parseAllAtCommands(query: string): AtCommandPart[] {
  const parts: AtCommandPart[] = [];
  let currentIndex = 0;

  while (currentIndex < query.length) {
    let atIndex = -1;
    let nextSearchIndex = currentIndex;
    // Find next unescaped '@'
    while (nextSearchIndex < query.length) {
      if (
        query[nextSearchIndex] === '@' &&
        (nextSearchIndex === 0 || query[nextSearchIndex - 1] !== '\\')
      ) {
        atIndex = nextSearchIndex;
        break;
      }
      nextSearchIndex++;
    }

    if (atIndex === -1) {
      // No more @
      if (currentIndex < query.length) {
        parts.push({ type: 'text', content: query.substring(currentIndex) });
      }
      break;
    }

    // Add text before @
    if (atIndex > currentIndex) {
      parts.push({
        type: 'text',
        content: query.substring(currentIndex, atIndex),
      });
    }

    // Parse @path
    let pathEndIndex = atIndex + 1;
    let inEscape = false;
    while (pathEndIndex < query.length) {
      const char = query[pathEndIndex];
      if (inEscape) {
        inEscape = false;
      } else if (char === '\\') {
        inEscape = true;
      } else if (/[,\s;!?()[\]{}]/.test(char)) {
        // Path ends at first whitespace or punctuation not escaped
        break;
      } else if (char === '.') {
        // For . we need to be more careful - only terminate if followed by whitespace or end of string
        // This allows file extensions like .txt, .js but terminates at sentence endings like "file.txt. Next sentence"
        const nextChar =
          pathEndIndex + 1 < query.length ? query[pathEndIndex + 1] : '';
        if (nextChar === '' || /\s/.test(nextChar)) {
          break;
        }
      }
      pathEndIndex++;
    }
    const rawAtPath = query.substring(atIndex, pathEndIndex);
    // unescapePath expects the @ symbol to be present, and will handle it.
    const atPath = unescapePath(rawAtPath);
    parts.push({ type: 'atPath', content: atPath });
    currentIndex = pathEndIndex;
  }
  // Filter out empty text parts that might result from consecutive @paths or leading/trailing spaces
  return parts.filter(
    (part) => !(part.type === 'text' && part.content.trim() === ''),
  );
}

/**
 * Processes user input potentially containing one or more '@<path>' commands.
 * If found, it attempts to read the specified files/directories using the
 * 'read_many_files' tool. The user query is modified to include resolved paths,
 * and the content of the files is appended in a structured block.
 *
 * @returns An object indicating whether the main hook should proceed with an
 *          LLM call and the processed query parts (including file content).
 */
export async function handleAtCommand({
  query,
  config,
  addItem,
  onDebugMessage,
  messageId: userMessageTimestamp,
  signal,
}: HandleAtCommandParams): Promise<HandleAtCommandResult> {
  const commandParts = parseAllAtCommands(query);
  const atPathCommandParts = commandParts.filter(
    (part) => part.type === 'atPath',
  );

  if (atPathCommandParts.length === 0) {
    return { processedQuery: [{ text: query }], shouldProceed: true };
  }

  // Get centralized file discovery service
  const fileDiscovery = config.getFileService();

  const respectFileIgnore = config.getFileFilteringOptions();

  const pathSpecsToRead: string[] = [];
  const atPathToResolvedSpecMap = new Map<string, string>();
  const contentLabelsForDisplay: string[] = [];
  const ignoredByReason: Record<string, string[]> = {
    git: [],
    gemini: [],
    both: [],
  };

  const toolRegistry = config.getToolRegistry();
  const readManyFilesTool = toolRegistry.getTool('read_many_files');
  const globTool = toolRegistry.getTool('glob');

  if (!readManyFilesTool) {
    addItem(
      { type: 'error', text: 'Error: read_many_files tool not found.' },
      userMessageTimestamp,
    );
    return { processedQuery: null, shouldProceed: false };
  }

  for (const atPathPart of atPathCommandParts) {
    const originalAtPath = atPathPart.content; // e.g., "@file.txt" or "@"

    if (originalAtPath === '@') {
      onDebugMessage(
        'Lone @ detected, will be treated as text in the modified query.',
      );
      continue;
    }

    const pathName = originalAtPath.substring(1);
    if (!pathName) {
      // This case should ideally not be hit if parseAllAtCommands ensures content after @
      // but as a safeguard:
      addItem(
        {
          type: 'error',
          text: `Error: Invalid @ command '${originalAtPath}'. No path specified.`,
        },
        userMessageTimestamp,
      );
      // Decide if this is a fatal error for the whole command or just skip this @ part
      // For now, let's be strict and fail the command if one @path is malformed.
      return { processedQuery: null, shouldProceed: false };
    }

    // Check if path should be ignored based on filtering options

    const workspaceContext = config.getWorkspaceContext();
    if (!workspaceContext.isPathWithinWorkspace(pathName)) {
      onDebugMessage(
        `Path ${pathName} is not in the workspace and will be skipped.`,
      );
      continue;
    }

    const gitIgnored =
      respectFileIgnore.respectGitIgnore &&
      fileDiscovery.shouldIgnoreFile(pathName, {
        respectGitIgnore: true,
        respectGeminiIgnore: false,
      });
    const geminiIgnored =
      respectFileIgnore.respectGeminiIgnore &&
      fileDiscovery.shouldIgnoreFile(pathName, {
        respectGitIgnore: false,
        respectGeminiIgnore: true,
      });

    if (gitIgnored || geminiIgnored) {
      const reason =
        gitIgnored && geminiIgnored ? 'both' : gitIgnored ? 'git' : 'gemini';
      ignoredByReason[reason].push(pathName);
      const reasonText =
        reason === 'both'
          ? 'ignored by both git and gemini'
          : reason === 'git'
            ? 'git-ignored'
            : 'gemini-ignored';
      onDebugMessage(`Path ${pathName} is ${reasonText} and will be skipped.`);
      continue;
    }

    for (const dir of config.getWorkspaceContext().getDirectories()) {
      let currentPathSpec = pathName;
      let resolvedSuccessfully = false;
      try {
        const absolutePath = path.resolve(dir, pathName);
        const stats = await fs.stat(absolutePath);
        if (stats.isDirectory()) {
          currentPathSpec =
            pathName + (pathName.endsWith(path.sep) ? `**` : `/**`);
          onDebugMessage(
            `Path ${pathName} resolved to directory, using glob: ${currentPathSpec}`,
          );
        } else {
          onDebugMessage(`Path ${pathName} resolved to file: ${absolutePath}`);
        }
        resolvedSuccessfully = true;
      } catch (error) {
        if (isNodeError(error) && error.code === 'ENOENT') {
          if (config.getEnableRecursiveFileSearch() && globTool) {
            onDebugMessage(
              `Path ${pathName} not found directly, attempting glob search.`,
            );
            try {
              const globResult = await globTool.buildAndExecute(
                {
                  pattern: `**/*${pathName}*`,
                  path: dir,
                },
                signal,
              );
              if (
                globResult.llmContent &&
                typeof globResult.llmContent === 'string' &&
                !globResult.llmContent.startsWith('No files found') &&
                !globResult.llmContent.startsWith('Error:')
              ) {
                const lines = globResult.llmContent.split('\n');
                if (lines.length > 1 && lines[1]) {
                  const firstMatchAbsolute = lines[1].trim();
                  currentPathSpec = path.relative(dir, firstMatchAbsolute);
                  onDebugMessage(
                    `Glob search for ${pathName} found ${firstMatchAbsolute}, using relative path: ${currentPathSpec}`,
                  );
                  resolvedSuccessfully = true;
                } else {
                  onDebugMessage(
                    `Glob search for '**/*${pathName}*' did not return a usable path. Path ${pathName} will be skipped.`,
                  );
                }
              } else {
                onDebugMessage(
                  `Glob search for '**/*${pathName}*' found no files or an error. Path ${pathName} will be skipped.`,
                );
              }
            } catch (globError) {
              console.error(
                `Error during glob search for ${pathName}: ${getErrorMessage(globError)}`,
              );
              onDebugMessage(
                `Error during glob search for ${pathName}. Path ${pathName} will be skipped.`,
              );
            }
          } else {
            onDebugMessage(
              `Glob tool not found. Path ${pathName} will be skipped.`,
            );
          }
        } else {
          console.error(
            `Error stating path ${pathName}: ${getErrorMessage(error)}`,
          );
          onDebugMessage(
            `Error stating path ${pathName}. Path ${pathName} will be skipped.`,
          );
        }
      }
      if (resolvedSuccessfully) {
        pathSpecsToRead.push(currentPathSpec);
        atPathToResolvedSpecMap.set(originalAtPath, currentPathSpec);
        contentLabelsForDisplay.push(pathName);
        break;
      }
    }
  }

  // Construct the initial part of the query for the LLM
  let initialQueryText = '';
  for (let i = 0; i < commandParts.length; i++) {
    const part = commandParts[i];
    if (part.type === 'text') {
      initialQueryText += part.content;
    } else {
      // type === 'atPath'
      const resolvedSpec = atPathToResolvedSpecMap.get(part.content);
      if (
        i > 0 &&
        initialQueryText.length > 0 &&
        !initialQueryText.endsWith(' ')
      ) {
        // Add space if previous part was text and didn't end with space, or if previous was @path
        const prevPart = commandParts[i - 1];
        if (
          prevPart.type === 'text' ||
          (prevPart.type === 'atPath' &&
            atPathToResolvedSpecMap.has(prevPart.content))
        ) {
          initialQueryText += ' ';
        }
      }
      if (resolvedSpec) {
        initialQueryText += `@${resolvedSpec}`;
      } else {
        // If not resolved for reading (e.g. lone @ or invalid path that was skipped),
        // add the original @-string back, ensuring spacing if it's not the first element.
        if (
          i > 0 &&
          initialQueryText.length > 0 &&
          !initialQueryText.endsWith(' ') &&
          !part.content.startsWith(' ')
        ) {
          initialQueryText += ' ';
        }
        initialQueryText += part.content;
      }
    }
  }
  initialQueryText = initialQueryText.trim();

  // Inform user about ignored paths
  const totalIgnored =
    ignoredByReason['git'].length +
    ignoredByReason['gemini'].length +
    ignoredByReason['both'].length;

  if (totalIgnored > 0) {
    const messages = [];
    if (ignoredByReason['git'].length) {
      messages.push(`Git-ignored: ${ignoredByReason['git'].join(', ')}`);
    }
    if (ignoredByReason['gemini'].length) {
      messages.push(`Gemini-ignored: ${ignoredByReason['gemini'].join(', ')}`);
    }
    if (ignoredByReason['both'].length) {
      messages.push(`Ignored by both: ${ignoredByReason['both'].join(', ')}`);
    }

    const message = `Ignored ${totalIgnored} files:\n${messages.join('\n')}`;
    console.log(message);
    onDebugMessage(message);
  }

  // Fallback for lone "@" or completely invalid @-commands resulting in empty initialQueryText
  if (pathSpecsToRead.length === 0) {
    onDebugMessage('No valid file paths found in @ commands to read.');
    if (initialQueryText === '@' && query.trim() === '@') {
      // If the only thing was a lone @, pass original query (which might have spaces)
      return { processedQuery: [{ text: query }], shouldProceed: true };
    } else if (!initialQueryText && query) {
      // If all @-commands were invalid and no surrounding text, pass original query
      return { processedQuery: [{ text: query }], shouldProceed: true };
    }
    // Otherwise, proceed with the (potentially modified) query text that doesn't involve file reading
    return {
      processedQuery: [{ text: initialQueryText || query }],
      shouldProceed: true,
    };
  }

  const processedQueryParts: PartUnion[] = [{ text: initialQueryText }];

  const toolArgs = {
    paths: pathSpecsToRead,
    file_filtering_options: {
      respect_git_ignore: respectFileIgnore.respectGitIgnore,
      respect_gemini_ignore: respectFileIgnore.respectGeminiIgnore,
    },
    // Use configuration setting
  };
  let toolCallDisplay: IndividualToolCallDisplay;

  let invocation: AnyToolInvocation | undefined = undefined;
  try {
    invocation = readManyFilesTool.build(toolArgs);
    const result = await invocation.execute(signal);
    toolCallDisplay = {
      callId: `client-read-${userMessageTimestamp}`,
      name: readManyFilesTool.displayName,
      description: invocation.getDescription(),
      status: ToolCallStatus.Success,
      resultDisplay:
        result.returnDisplay ||
        `Successfully read: ${contentLabelsForDisplay.join(', ')}`,
      confirmationDetails: undefined,
    };

    if (Array.isArray(result.llmContent)) {
      const fileContentRegex = /^--- (.*?) ---\n\n([\s\S]*?)\n\n$/;
      processedQueryParts.push({
        text: '\n--- Content from referenced files ---',
      });
      for (const part of result.llmContent) {
        if (typeof part === 'string') {
          const match = fileContentRegex.exec(part);
          if (match) {
            const filePathSpecInContent = match[1]; // This is a resolved pathSpec
            const fileActualContent = match[2].trim();
            processedQueryParts.push({
              text: `\nContent from @${filePathSpecInContent}:\n`,
            });
            processedQueryParts.push({ text: fileActualContent });
          } else {
            processedQueryParts.push({ text: part });
          }
        } else {
          // part is a Part object.
          processedQueryParts.push(part);
        }
      }
    } else {
      onDebugMessage(
        'read_many_files tool returned no content or empty content.',
      );
    }

    addItem(
      { type: 'tool_group', tools: [toolCallDisplay] } as Omit<
        HistoryItem,
        'id'
      >,
      userMessageTimestamp,
    );
    return { processedQuery: processedQueryParts, shouldProceed: true };
  } catch (error: unknown) {
    toolCallDisplay = {
      callId: `client-read-${userMessageTimestamp}`,
      name: readManyFilesTool.displayName,
      description:
        invocation?.getDescription() ??
        'Error attempting to execute tool to read files',
      status: ToolCallStatus.Error,
      resultDisplay: `Error reading files (${contentLabelsForDisplay.join(', ')}): ${getErrorMessage(error)}`,
      confirmationDetails: undefined,
    };
    addItem(
      { type: 'tool_group', tools: [toolCallDisplay] } as Omit<
        HistoryItem,
        'id'
      >,
      userMessageTimestamp,
    );
    return { processedQuery: null, shouldProceed: false };
  }
}<|MERGE_RESOLUTION|>--- conflicted
+++ resolved
@@ -7,13 +7,8 @@
 import * as fs from 'fs/promises';
 import * as path from 'path';
 import type { PartListUnion, PartUnion } from '@google/genai';
-import type { Config } from '@google/gemini-cli-core';
+import type { AnyToolInvocation, Config } from '@google/gemini-cli-core';
 import {
-<<<<<<< HEAD
-=======
-  AnyToolInvocation,
-  Config,
->>>>>>> 4c1c6d2b
   getErrorMessage,
   isNodeError,
   unescapePath,
