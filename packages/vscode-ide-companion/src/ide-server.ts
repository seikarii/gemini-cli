/**
 * @license
 * Copyright 2025 Google LLC
 * SPDX-License-Identifier: Apache-2.0
 */

import * as vscode from 'vscode';
import { McpServer } from '@modelcontextprotocol/sdk/server/mcp.js';
import { StreamableHTTPServerTransport } from '@modelcontextprotocol/sdk/server/streamableHttp.js';
import express, { Request, Response } from 'express';
import { randomUUID } from 'node:crypto';
import {
  isInitializeRequest,
  type JSONRPCNotification,
} from '@modelcontextprotocol/sdk/types.js';
import { Server as HTTPServer } from 'node:http';
<<<<<<< HEAD
import { z } from 'zod';
import { DiffManager } from './diff-manager';
=======
import { OpenFilesManager } from './open-files-manager.js';
>>>>>>> 7356764a

const MCP_SESSION_ID_HEADER = 'mcp-session-id';
const IDE_SERVER_PORT_ENV_VAR = 'GEMINI_CLI_IDE_SERVER_PORT';

function sendIdeContextUpdateNotification(
  transport: StreamableHTTPServerTransport,
  log: (message: string) => void,
  openFilesManager: OpenFilesManager,
) {
  const ideContext = openFilesManager.state;

  const notification: JSONRPCNotification = {
    jsonrpc: '2.0',
    method: 'ide/contextUpdate',
    params: ideContext,
  };
  log(
    `Sending IDE context update notification: ${JSON.stringify(
      notification,
      null,
      2,
    )}`,
  );
  transport.send(notification);
}

export class IDEServer {
<<<<<<< HEAD
  server: HTTPServer | undefined;
  context: vscode.ExtensionContext | undefined;
  logger: vscode.OutputChannel;
  diffManager: DiffManager;
  transports: { [sessionId: string]: StreamableHTTPServerTransport } = {};

  constructor(logger: vscode.OutputChannel, diffManager: DiffManager) {
    this.logger = logger;
    this.diffManager = diffManager;
  }

  broadcastNotification(notification: JSONRPCNotification) {
    this.logger.appendLine(`Broadcasting notification: ${notification.method}`);
    for (const transport of Object.values(this.transports)) {
      transport.send(notification);
    }
=======
  private server: HTTPServer | undefined;
  private context: vscode.ExtensionContext | undefined;
  private log: (message: string) => void;

  constructor(log: (message: string) => void) {
    this.log = log;
>>>>>>> 7356764a
  }

  async start(context: vscode.ExtensionContext) {
    this.context = context;
    const sessionsWithInitialNotification = new Set<string>();

    const app = express();
    app.use(express.json());
    const mcpServer = createMcpServer(this.diffManager);

<<<<<<< HEAD
    const onDidChangeActiveTextEditorDisposable =
      vscode.window.onDidChangeActiveTextEditor((_editor) => {
        for (const transport of Object.values(this.transports)) {
          sendActiveFileChangedNotification(transport, this.logger);
        }
      });
    context.subscriptions.push(onDidChangeActiveTextEditorDisposable);

    const onDidCloseTextDocumentDisposable =
      vscode.workspace.onDidCloseTextDocument(async (document) => {
        this.diffManager.onDidCloseTextDocument(document);
      });
    context.subscriptions.push(onDidCloseTextDocumentDisposable);
=======
    const openFilesManager = new OpenFilesManager(context);
    const onDidChangeSubscription = openFilesManager.onDidChange(() => {
      for (const transport of Object.values(transports)) {
        sendIdeContextUpdateNotification(
          transport,
          this.log.bind(this),
          openFilesManager,
        );
      }
    });
    context.subscriptions.push(onDidChangeSubscription);
>>>>>>> 7356764a

    app.post('/mcp', async (req: Request, res: Response) => {
      const sessionId = req.headers[MCP_SESSION_ID_HEADER] as
        | string
        | undefined;
      let transport: StreamableHTTPServerTransport;

      if (sessionId && this.transports[sessionId]) {
        transport = this.transports[sessionId];
      } else if (!sessionId && isInitializeRequest(req.body)) {
        transport = new StreamableHTTPServerTransport({
          sessionIdGenerator: () => randomUUID(),
          onsessioninitialized: (newSessionId) => {
<<<<<<< HEAD
            this.logger.appendLine(`New session initialized: ${newSessionId}`);
            this.transports[newSessionId] = transport;
=======
            this.log(`New session initialized: ${newSessionId}`);
            transports[newSessionId] = transport;
>>>>>>> 7356764a
          },
        });
        const keepAlive = setInterval(() => {
          try {
            transport.send({ jsonrpc: '2.0', method: 'ping' });
          } catch (e) {
            this.log(
              'Failed to send keep-alive ping, cleaning up interval.' + e,
            );
            clearInterval(keepAlive);
          }
        }, 60000); // 60 sec

        transport.onclose = () => {
          clearInterval(keepAlive);
          if (transport.sessionId) {
            this.log(`Session closed: ${transport.sessionId}`);
            sessionsWithInitialNotification.delete(transport.sessionId);
            delete this.transports[transport.sessionId];
          }
        };
        mcpServer.connect(transport);
      } else {
        this.log(
          'Bad Request: No valid session ID provided for non-initialize request.',
        );
        res.status(400).json({
          jsonrpc: '2.0',
          error: {
            code: -32000,
            message:
              'Bad Request: No valid session ID provided for non-initialize request.',
          },
          id: null,
        });
        return;
      }

      try {
        await transport.handleRequest(req, res, req.body);
      } catch (error) {
        const errorMessage =
          error instanceof Error ? error.message : 'Unknown error';
        this.log(`Error handling MCP request: ${errorMessage}`);
        if (!res.headersSent) {
          res.status(500).json({
            jsonrpc: '2.0' as const,
            error: {
              code: -32603,
              message: 'Internal server error',
            },
            id: null,
          });
        }
      }
    });

    const handleSessionRequest = async (req: Request, res: Response) => {
      const sessionId = req.headers[MCP_SESSION_ID_HEADER] as
        | string
        | undefined;
<<<<<<< HEAD
      if (!sessionId || !this.transports[sessionId]) {
        this.logger.appendLine('Invalid or missing session ID');
=======
      if (!sessionId || !transports[sessionId]) {
        this.log('Invalid or missing session ID');
>>>>>>> 7356764a
        res.status(400).send('Invalid or missing session ID');
        return;
      }

      const transport = this.transports[sessionId];
      try {
        await transport.handleRequest(req, res);
      } catch (error) {
        const errorMessage =
          error instanceof Error ? error.message : 'Unknown error';
        this.log(`Error handling session request: ${errorMessage}`);
        if (!res.headersSent) {
          res.status(400).send('Bad Request');
        }
      }

      if (!sessionsWithInitialNotification.has(sessionId)) {
        sendIdeContextUpdateNotification(
          transport,
          this.log.bind(this),
          openFilesManager,
        );
        sessionsWithInitialNotification.add(sessionId);
      }
    };

    app.get('/mcp', handleSessionRequest);

    this.server = app.listen(0, () => {
      const address = (this.server as HTTPServer).address();
      if (address && typeof address !== 'string') {
        const port = address.port;
        context.environmentVariableCollection.replace(
          IDE_SERVER_PORT_ENV_VAR,
          port.toString(),
        );
        this.log(`IDE server listening on port ${port}`);
      }
    });
  }

  async stop(): Promise<void> {
    if (this.server) {
      await new Promise<void>((resolve, reject) => {
        this.server!.close((err?: Error) => {
          if (err) {
            this.log(`Error shutting down IDE server: ${err.message}`);
            return reject(err);
          }
          this.log(`IDE server shut down`);
          resolve();
        });
      });
      this.server = undefined;
    }

    if (this.context) {
      this.context.environmentVariableCollection.clear();
    }
  }
}

const createMcpServer = (diffManager: DiffManager) => {
  const server = new McpServer(
    {
      name: 'gemini-cli-companion-mcp-server',
      version: '1.0.0',
    },
    { capabilities: { logging: {} } },
  );
<<<<<<< HEAD
  server.registerTool(
    'getActiveFile',
    {
      description:
        '(IDE Tool) Get the path of the file currently active in VS Code.',
      inputSchema: {},
    },
    async () => {
      const activeEditor = vscode.window.activeTextEditor;
      const filePath = activeEditor ? activeEditor.document.uri.fsPath : '';
      if (filePath) {
        return {
          content: [{ type: 'text', text: `Active file: ${filePath}` }],
        };
      } else {
        return {
          content: [
            {
              type: 'text',
              text: 'No file is currently active in the editor.',
            },
          ],
        };
      }
    },
  );
  server.registerTool(
    'openDiff',
    {
      description:
        '(IDE Tool) Open a diff view to create or modify a file. Returns a notification once the diff has been accepted or rejcted.',
      inputSchema: z.object({
        filePath: z.string(),
        newContent: z.string().optional(),
      }).shape,
    },
    async ({
      filePath,
      newContent,
    }: {
      filePath: string;
      newContent?: string;
    }) => {
      await diffManager.showDiff(filePath, newContent ?? '');
      return {
        content: [
          {
            type: 'text',
            text: `Showing diff for ${filePath}`,
          },
        ],
      };
    },
  );
=======
>>>>>>> 7356764a
  return server;
};<|MERGE_RESOLUTION|>--- conflicted
+++ resolved
@@ -14,12 +14,9 @@
   type JSONRPCNotification,
 } from '@modelcontextprotocol/sdk/types.js';
 import { Server as HTTPServer } from 'node:http';
-<<<<<<< HEAD
 import { z } from 'zod';
 import { DiffManager } from './diff-manager';
-=======
 import { OpenFilesManager } from './open-files-manager.js';
->>>>>>> 7356764a
 
 const MCP_SESSION_ID_HEADER = 'mcp-session-id';
 const IDE_SERVER_PORT_ENV_VAR = 'GEMINI_CLI_IDE_SERVER_PORT';
@@ -47,33 +44,21 @@
 }
 
 export class IDEServer {
-<<<<<<< HEAD
-  server: HTTPServer | undefined;
-  context: vscode.ExtensionContext | undefined;
-  logger: vscode.OutputChannel;
+  private server: HTTPServer | undefined;
+  private context: vscode.ExtensionContext | undefined;
+  private log: (message: string) => void;
   diffManager: DiffManager;
-  transports: { [sessionId: string]: StreamableHTTPServerTransport } = {};
 
   constructor(logger: vscode.OutputChannel, diffManager: DiffManager) {
     this.logger = logger;
     this.diffManager = diffManager;
   }
-
   broadcastNotification(notification: JSONRPCNotification) {
-    this.logger.appendLine(`Broadcasting notification: ${notification.method}`);
+    this.log(`Broadcasting notification: ${notification.method}`);
     for (const transport of Object.values(this.transports)) {
       transport.send(notification);
     }
-=======
-  private server: HTTPServer | undefined;
-  private context: vscode.ExtensionContext | undefined;
-  private log: (message: string) => void;
-
-  constructor(log: (message: string) => void) {
-    this.log = log;
->>>>>>> 7356764a
-  }
-
+  }
   async start(context: vscode.ExtensionContext) {
     this.context = context;
     const sessionsWithInitialNotification = new Set<string>();
@@ -82,21 +67,6 @@
     app.use(express.json());
     const mcpServer = createMcpServer(this.diffManager);
 
-<<<<<<< HEAD
-    const onDidChangeActiveTextEditorDisposable =
-      vscode.window.onDidChangeActiveTextEditor((_editor) => {
-        for (const transport of Object.values(this.transports)) {
-          sendActiveFileChangedNotification(transport, this.logger);
-        }
-      });
-    context.subscriptions.push(onDidChangeActiveTextEditorDisposable);
-
-    const onDidCloseTextDocumentDisposable =
-      vscode.workspace.onDidCloseTextDocument(async (document) => {
-        this.diffManager.onDidCloseTextDocument(document);
-      });
-    context.subscriptions.push(onDidCloseTextDocumentDisposable);
-=======
     const openFilesManager = new OpenFilesManager(context);
     const onDidChangeSubscription = openFilesManager.onDidChange(() => {
       for (const transport of Object.values(transports)) {
@@ -108,7 +78,6 @@
       }
     });
     context.subscriptions.push(onDidChangeSubscription);
->>>>>>> 7356764a
 
     app.post('/mcp', async (req: Request, res: Response) => {
       const sessionId = req.headers[MCP_SESSION_ID_HEADER] as
@@ -122,13 +91,8 @@
         transport = new StreamableHTTPServerTransport({
           sessionIdGenerator: () => randomUUID(),
           onsessioninitialized: (newSessionId) => {
-<<<<<<< HEAD
-            this.logger.appendLine(`New session initialized: ${newSessionId}`);
-            this.transports[newSessionId] = transport;
-=======
             this.log(`New session initialized: ${newSessionId}`);
             transports[newSessionId] = transport;
->>>>>>> 7356764a
           },
         });
         const keepAlive = setInterval(() => {
@@ -190,13 +154,8 @@
       const sessionId = req.headers[MCP_SESSION_ID_HEADER] as
         | string
         | undefined;
-<<<<<<< HEAD
-      if (!sessionId || !this.transports[sessionId]) {
-        this.logger.appendLine('Invalid or missing session ID');
-=======
       if (!sessionId || !transports[sessionId]) {
         this.log('Invalid or missing session ID');
->>>>>>> 7356764a
         res.status(400).send('Invalid or missing session ID');
         return;
       }
@@ -266,33 +225,6 @@
       version: '1.0.0',
     },
     { capabilities: { logging: {} } },
-  );
-<<<<<<< HEAD
-  server.registerTool(
-    'getActiveFile',
-    {
-      description:
-        '(IDE Tool) Get the path of the file currently active in VS Code.',
-      inputSchema: {},
-    },
-    async () => {
-      const activeEditor = vscode.window.activeTextEditor;
-      const filePath = activeEditor ? activeEditor.document.uri.fsPath : '';
-      if (filePath) {
-        return {
-          content: [{ type: 'text', text: `Active file: ${filePath}` }],
-        };
-      } else {
-        return {
-          content: [
-            {
-              type: 'text',
-              text: 'No file is currently active in the editor.',
-            },
-          ],
-        };
-      }
-    },
   );
   server.registerTool(
     'openDiff',
@@ -322,7 +254,5 @@
       };
     },
   );
-=======
->>>>>>> 7356764a
   return server;
 };