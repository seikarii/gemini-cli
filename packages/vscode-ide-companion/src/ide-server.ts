/**
 * @license
 * Copyright 2025 Google LLC
 * SPDX-License-Identifier: Apache-2.0
 */

import * as vscode from 'vscode';
import { IdeContextNotificationSchema } from '@google/gemini-cli-core';
import { isInitializeRequest } from '@modelcontextprotocol/sdk/types.js';
import { McpServer } from '@modelcontextprotocol/sdk/server/mcp.js';
import { StreamableHTTPServerTransport } from '@modelcontextprotocol/sdk/server/streamableHttp.js';
<<<<<<< HEAD
import type { Request, Response } from 'express';
import express from 'express';
import { randomUUID } from 'node:crypto';
import {
  isInitializeRequest,
  type JSONRPCNotification,
} from '@modelcontextprotocol/sdk/types.js';
import type { Server as HTTPServer } from 'node:http';
import { RecentFilesManager } from './recent-files-manager.js';
=======
import express, { type Request, type Response } from 'express';
import { randomUUID } from 'node:crypto';
import { type Server as HTTPServer } from 'node:http';
import * as path from 'node:path';
import * as fs from 'node:fs/promises';
import * as os from 'node:os';
import { z } from 'zod';
import { DiffManager } from './diff-manager.js';
import { OpenFilesManager } from './open-files-manager.js';
>>>>>>> 4c1c6d2b

const MCP_SESSION_ID_HEADER = 'mcp-session-id';
const IDE_SERVER_PORT_ENV_VAR = 'GEMINI_CLI_IDE_SERVER_PORT';
const IDE_WORKSPACE_PATH_ENV_VAR = 'GEMINI_CLI_IDE_WORKSPACE_PATH';

function writePortAndWorkspace(
  context: vscode.ExtensionContext,
  port: number,
  portFile: string,
  log: (message: string) => void,
): Promise<void> {
  const workspaceFolders = vscode.workspace.workspaceFolders;
  const workspacePath =
    workspaceFolders && workspaceFolders.length > 0
      ? workspaceFolders.map((folder) => folder.uri.fsPath).join(path.delimiter)
      : '';

  context.environmentVariableCollection.replace(
    IDE_SERVER_PORT_ENV_VAR,
    port.toString(),
  );
  context.environmentVariableCollection.replace(
    IDE_WORKSPACE_PATH_ENV_VAR,
    workspacePath,
  );

  log(`Writing port file to: ${portFile}`);
  return fs
    .writeFile(portFile, JSON.stringify({ port, workspacePath }))
    .catch((err) => {
      const message = err instanceof Error ? err.message : String(err);
      log(`Failed to write port to file: ${message}`);
    });
}

function sendIdeContextUpdateNotification(
  transport: StreamableHTTPServerTransport,
  log: (message: string) => void,
  openFilesManager: OpenFilesManager,
) {
  const ideContext = openFilesManager.state;

  const notification = IdeContextNotificationSchema.parse({
    jsonrpc: '2.0',
    method: 'ide/contextUpdate',
    params: ideContext,
  });

  log(
    `Sending IDE context update notification: ${JSON.stringify(
      notification,
      null,
      2,
    )}`,
  );
  transport.send(notification);
}

export class IDEServer {
  private server: HTTPServer | undefined;
  private context: vscode.ExtensionContext | undefined;
  private log: (message: string) => void;
  private portFile: string;
  private port: number | undefined;
  diffManager: DiffManager;

  constructor(log: (message: string) => void, diffManager: DiffManager) {
    this.log = log;
    this.diffManager = diffManager;
    this.portFile = path.join(
      os.tmpdir(),
      `gemini-ide-server-${process.ppid}.json`,
    );
  }

  start(context: vscode.ExtensionContext): Promise<void> {
    return new Promise((resolve) => {
      this.context = context;
      const sessionsWithInitialNotification = new Set<string>();
      const transports: { [sessionId: string]: StreamableHTTPServerTransport } =
        {};

      const app = express();
      app.use(express.json());
      const mcpServer = createMcpServer(this.diffManager);

      const openFilesManager = new OpenFilesManager(context);
      const onDidChangeSubscription = openFilesManager.onDidChange(() => {
        for (const transport of Object.values(transports)) {
          sendIdeContextUpdateNotification(
            transport,
            this.log.bind(this),
            openFilesManager,
          );
        }
      });
      context.subscriptions.push(onDidChangeSubscription);
      const onDidChangeDiffSubscription = this.diffManager.onDidChange(
        (notification) => {
          for (const transport of Object.values(transports)) {
            transport.send(notification);
          }
        },
      );
      context.subscriptions.push(onDidChangeDiffSubscription);

      app.post('/mcp', async (req: Request, res: Response) => {
        const sessionId = req.headers[MCP_SESSION_ID_HEADER] as
          | string
          | undefined;
        let transport: StreamableHTTPServerTransport;

        if (sessionId && transports[sessionId]) {
          transport = transports[sessionId];
        } else if (!sessionId && isInitializeRequest(req.body)) {
          transport = new StreamableHTTPServerTransport({
            sessionIdGenerator: () => randomUUID(),
            onsessioninitialized: (newSessionId) => {
              this.log(`New session initialized: ${newSessionId}`);
              transports[newSessionId] = transport;
            },
          });
          const keepAlive = setInterval(() => {
            try {
              transport.send({ jsonrpc: '2.0', method: 'ping' });
            } catch (e) {
              this.log(
                'Failed to send keep-alive ping, cleaning up interval.' + e,
              );
              clearInterval(keepAlive);
            }
          }, 60000); // 60 sec

          transport.onclose = () => {
            clearInterval(keepAlive);
            if (transport.sessionId) {
              this.log(`Session closed: ${transport.sessionId}`);
              sessionsWithInitialNotification.delete(transport.sessionId);
              delete transports[transport.sessionId];
            }
          };
          mcpServer.connect(transport);
        } else {
          this.log(
            'Bad Request: No valid session ID provided for non-initialize request.',
          );
          res.status(400).json({
            jsonrpc: '2.0',
            error: {
              code: -32000,
              message:
                'Bad Request: No valid session ID provided for non-initialize request.',
            },
            id: null,
          });
          return;
        }

        try {
          await transport.handleRequest(req, res, req.body);
        } catch (error) {
          const errorMessage =
            error instanceof Error ? error.message : 'Unknown error';
          this.log(`Error handling MCP request: ${errorMessage}`);
          if (!res.headersSent) {
            res.status(500).json({
              jsonrpc: '2.0' as const,
              error: {
                code: -32603,
                message: 'Internal server error',
              },
              id: null,
            });
          }
        }
      });

      const handleSessionRequest = async (req: Request, res: Response) => {
        const sessionId = req.headers[MCP_SESSION_ID_HEADER] as
          | string
          | undefined;
        if (!sessionId || !transports[sessionId]) {
          this.log('Invalid or missing session ID');
          res.status(400).send('Invalid or missing session ID');
          return;
        }

        const transport = transports[sessionId];
        try {
          await transport.handleRequest(req, res);
        } catch (error) {
          const errorMessage =
            error instanceof Error ? error.message : 'Unknown error';
          this.log(`Error handling session request: ${errorMessage}`);
          if (!res.headersSent) {
            res.status(400).send('Bad Request');
          }
        }

        if (!sessionsWithInitialNotification.has(sessionId)) {
          sendIdeContextUpdateNotification(
            transport,
            this.log.bind(this),
            openFilesManager,
          );
          sessionsWithInitialNotification.add(sessionId);
        }
      };

      app.get('/mcp', handleSessionRequest);

      this.server = app.listen(0, async () => {
        const address = (this.server as HTTPServer).address();
        if (address && typeof address !== 'string') {
          this.port = address.port;
          this.log(`IDE server listening on port ${this.port}`);
          await writePortAndWorkspace(
            context,
            this.port,
            this.portFile,
            this.log,
          );
        }
        resolve();
      });
    });
  }

  async updateWorkspacePath(): Promise<void> {
    if (this.context && this.port) {
      await writePortAndWorkspace(
        this.context,
        this.port,
        this.portFile,
        this.log,
      );
    }
  }

  async stop(): Promise<void> {
    if (this.server) {
      await new Promise<void>((resolve, reject) => {
        this.server!.close((err?: Error) => {
          if (err) {
            this.log(`Error shutting down IDE server: ${err.message}`);
            return reject(err);
          }
          this.log(`IDE server shut down`);
          resolve();
        });
      });
      this.server = undefined;
    }

    if (this.context) {
      this.context.environmentVariableCollection.clear();
    }
    try {
      await fs.unlink(this.portFile);
    } catch (_err) {
      // Ignore errors if the file doesn't exist.
    }
  }
}

const createMcpServer = (diffManager: DiffManager) => {
  const server = new McpServer(
    {
      name: 'gemini-cli-companion-mcp-server',
      version: '1.0.0',
    },
    { capabilities: { logging: {} } },
  );
  server.registerTool(
    'openDiff',
    {
      description:
        '(IDE Tool) Open a diff view to create or modify a file. Returns a notification once the diff has been accepted or rejcted.',
      inputSchema: z.object({
        filePath: z.string(),
        // TODO(chrstn): determine if this should be required or not.
        newContent: z.string().optional(),
      }).shape,
    },
    async ({
      filePath,
      newContent,
    }: {
      filePath: string;
      newContent?: string;
    }) => {
      await diffManager.showDiff(filePath, newContent ?? '');
      return {
        content: [
          {
            type: 'text',
            text: `Showing diff for ${filePath}`,
          },
        ],
      };
    },
  );
  server.registerTool(
    'closeDiff',
    {
      description: '(IDE Tool) Close an open diff view for a specific file.',
      inputSchema: z.object({
        filePath: z.string(),
      }).shape,
    },
    async ({ filePath }: { filePath: string }) => {
      const content = await diffManager.closeDiff(filePath);
      const response = { content: content ?? undefined };
      return {
        content: [
          {
            type: 'text',
            text: JSON.stringify(response),
          },
        ],
      };
    },
  );
  return server;
};<|MERGE_RESOLUTION|>--- conflicted
+++ resolved
@@ -9,17 +9,6 @@
 import { isInitializeRequest } from '@modelcontextprotocol/sdk/types.js';
 import { McpServer } from '@modelcontextprotocol/sdk/server/mcp.js';
 import { StreamableHTTPServerTransport } from '@modelcontextprotocol/sdk/server/streamableHttp.js';
-<<<<<<< HEAD
-import type { Request, Response } from 'express';
-import express from 'express';
-import { randomUUID } from 'node:crypto';
-import {
-  isInitializeRequest,
-  type JSONRPCNotification,
-} from '@modelcontextprotocol/sdk/types.js';
-import type { Server as HTTPServer } from 'node:http';
-import { RecentFilesManager } from './recent-files-manager.js';
-=======
 import express, { type Request, type Response } from 'express';
 import { randomUUID } from 'node:crypto';
 import { type Server as HTTPServer } from 'node:http';
@@ -27,9 +16,8 @@
 import * as fs from 'node:fs/promises';
 import * as os from 'node:os';
 import { z } from 'zod';
-import { DiffManager } from './diff-manager.js';
+import type { DiffManager } from './diff-manager.js';
 import { OpenFilesManager } from './open-files-manager.js';
->>>>>>> 4c1c6d2b
 
 const MCP_SESSION_ID_HEADER = 'mcp-session-id';
 const IDE_SERVER_PORT_ENV_VAR = 'GEMINI_CLI_IDE_SERVER_PORT';
