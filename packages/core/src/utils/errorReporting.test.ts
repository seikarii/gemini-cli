/**
 * @license
 * Copyright 2025 Google LLC
 * SPDX-License-Identifier: Apache-2.0
 */

<<<<<<< HEAD
import type { Mock } from 'vitest';
import { describe, it, expect, vi, beforeEach, afterEach } from 'vitest';

// Use a type alias for SpyInstance as it's not directly exported
type SpyInstance = ReturnType<typeof vi.spyOn>;
import { reportError } from './errorReporting.js';
=======
import { describe, it, expect, vi, beforeEach, afterEach } from 'vitest';
>>>>>>> 4c1c6d2b
import fs from 'node:fs/promises';
import os from 'node:os';
import path from 'node:path';
import { reportError } from './errorReporting.js';

// Use a type alias for SpyInstance as it's not directly exported
type SpyInstance = ReturnType<typeof vi.spyOn>;

describe('reportError', () => {
  let consoleErrorSpy: SpyInstance;
  let testDir: string;
  const MOCK_TIMESTAMP = '2025-01-01T00-00-00-000Z';

  beforeEach(async () => {
    // Create a temporary directory for logs
    testDir = await fs.mkdtemp(path.join(os.tmpdir(), 'gemini-report-test-'));
    vi.resetAllMocks();
    consoleErrorSpy = vi.spyOn(console, 'error').mockImplementation(() => {});
    vi.spyOn(Date.prototype, 'toISOString').mockReturnValue(MOCK_TIMESTAMP);
  });

  afterEach(async () => {
    vi.restoreAllMocks();
    // Clean up the temporary directory
    await fs.rm(testDir, { recursive: true, force: true });
  });

  const getExpectedReportPath = (type: string) =>
    path.join(testDir, `gemini-client-error-${type}-${MOCK_TIMESTAMP}.json`);

  it('should generate a report and log the path', async () => {
    const error = new Error('Test error');
    error.stack = 'Test stack';
    const baseMessage = 'An error occurred.';
    const context = { data: 'test context' };
    const type = 'test-type';
    const expectedReportPath = getExpectedReportPath(type);

    await reportError(error, baseMessage, context, type, testDir);

    // Verify the file was written
    const reportContent = await fs.readFile(expectedReportPath, 'utf-8');
    const parsedReport = JSON.parse(reportContent);

    expect(parsedReport).toEqual({
      error: { message: 'Test error', stack: 'Test stack' },
      context,
    });

    // Verify the console log
    expect(consoleErrorSpy).toHaveBeenCalledWith(
      `${baseMessage} Full report available at: ${expectedReportPath}`,
    );
  });

  it('should handle errors that are plain objects with a message property', async () => {
    const error = { message: 'Test plain object error' };
    const baseMessage = 'Another error.';
    const type = 'general';
    const expectedReportPath = getExpectedReportPath(type);

    await reportError(error, baseMessage, undefined, type, testDir);

    const reportContent = await fs.readFile(expectedReportPath, 'utf-8');
    const parsedReport = JSON.parse(reportContent);

    expect(parsedReport).toEqual({
      error: { message: 'Test plain object error' },
    });

    expect(consoleErrorSpy).toHaveBeenCalledWith(
      `${baseMessage} Full report available at: ${expectedReportPath}`,
    );
  });

  it('should handle string errors', async () => {
    const error = 'Just a string error';
    const baseMessage = 'String error occurred.';
    const type = 'general';
    const expectedReportPath = getExpectedReportPath(type);

    await reportError(error, baseMessage, undefined, type, testDir);

    const reportContent = await fs.readFile(expectedReportPath, 'utf-8');
    const parsedReport = JSON.parse(reportContent);

    expect(parsedReport).toEqual({
      error: { message: 'Just a string error' },
    });

    expect(consoleErrorSpy).toHaveBeenCalledWith(
      `${baseMessage} Full report available at: ${expectedReportPath}`,
    );
  });

  it('should log fallback message if writing report fails', async () => {
    const error = new Error('Main error');
    const baseMessage = 'Failed operation.';
    const context = ['some context'];
    const type = 'general';
    const nonExistentDir = path.join(testDir, 'non-existent-dir');

    await reportError(error, baseMessage, context, type, nonExistentDir);

    expect(consoleErrorSpy).toHaveBeenCalledWith(
      `${baseMessage} Additionally, failed to write detailed error report:`,
      expect.any(Error), // The actual write error
    );
    expect(consoleErrorSpy).toHaveBeenCalledWith(
      'Original error that triggered report generation:',
      error,
    );
    expect(consoleErrorSpy).toHaveBeenCalledWith('Original context:', context);
  });

  it('should handle stringification failure of report content (e.g. BigInt in context)', async () => {
    const error = new Error('Main error');
    error.stack = 'Main stack';
    const baseMessage = 'Failed operation with BigInt.';
    const context = { a: BigInt(1) }; // BigInt cannot be stringified by JSON.stringify
    const type = 'bigint-fail';
    const stringifyError = new TypeError(
      'Do not know how to serialize a BigInt',
    );
    const expectedMinimalReportPath = getExpectedReportPath(type);

    // Simulate JSON.stringify throwing an error for the full report
    const originalJsonStringify = JSON.stringify;
    let callCount = 0;
    vi.spyOn(JSON, 'stringify').mockImplementation((value, replacer, space) => {
      callCount++;
      if (callCount === 1) {
        // First call is for the full report content
        throw stringifyError;
      }
      // Subsequent calls (for minimal report) should succeed
      return originalJsonStringify(value, replacer, space);
    });

    await reportError(error, baseMessage, context, type, testDir);

    expect(consoleErrorSpy).toHaveBeenCalledWith(
      `${baseMessage} Could not stringify report content (likely due to context):`,
      stringifyError,
    );
    expect(consoleErrorSpy).toHaveBeenCalledWith(
      'Original error that triggered report generation:',
      error,
    );
    expect(consoleErrorSpy).toHaveBeenCalledWith(
      'Original context could not be stringified or included in report.',
    );

    // Check that it writes a minimal report
    const reportContent = await fs.readFile(expectedMinimalReportPath, 'utf-8');
    const parsedReport = JSON.parse(reportContent);
    expect(parsedReport).toEqual({
      error: { message: error.message, stack: error.stack },
    });

    expect(consoleErrorSpy).toHaveBeenCalledWith(
      `${baseMessage} Partial report (excluding context) available at: ${expectedMinimalReportPath}`,
    );
  });

  it('should generate a report without context if context is not provided', async () => {
    const error = new Error('Error without context');
    error.stack = 'No context stack';
    const baseMessage = 'Simple error.';
    const type = 'general';
    const expectedReportPath = getExpectedReportPath(type);

    await reportError(error, baseMessage, undefined, type, testDir);

    const reportContent = await fs.readFile(expectedReportPath, 'utf-8');
    const parsedReport = JSON.parse(reportContent);

    expect(parsedReport).toEqual({
      error: { message: 'Error without context', stack: 'No context stack' },
    });

    expect(consoleErrorSpy).toHaveBeenCalledWith(
      `${baseMessage} Full report available at: ${expectedReportPath}`,
    );
  });
});<|MERGE_RESOLUTION|>--- conflicted
+++ resolved
@@ -4,16 +4,7 @@
  * SPDX-License-Identifier: Apache-2.0
  */
 
-<<<<<<< HEAD
-import type { Mock } from 'vitest';
 import { describe, it, expect, vi, beforeEach, afterEach } from 'vitest';
-
-// Use a type alias for SpyInstance as it's not directly exported
-type SpyInstance = ReturnType<typeof vi.spyOn>;
-import { reportError } from './errorReporting.js';
-=======
-import { describe, it, expect, vi, beforeEach, afterEach } from 'vitest';
->>>>>>> 4c1c6d2b
 import fs from 'node:fs/promises';
 import os from 'node:os';
 import path from 'node:path';
