/**
 * @license
 * Copyright 2025 Google LLC
 * SPDX-License-Identifier: Apache-2.0
 */

<<<<<<< HEAD
import type { Mocked } from 'vitest';
import { vi, describe, it, expect, beforeEach } from 'vitest';
import * as fsPromises from 'fs/promises';
import type * as fsSync from 'fs';
import type { Stats, Dirent } from 'fs';
=======
import { vi, describe, it, expect, beforeEach, afterEach } from 'vitest';
import * as fsPromises from 'fs/promises';
>>>>>>> 4c1c6d2b
import * as os from 'os';
import * as path from 'path';
import { loadServerHierarchicalMemory } from './memoryDiscovery.js';
import {
  GEMINI_CONFIG_DIR,
  setGeminiMdFilename,
  DEFAULT_CONTEXT_FILENAME,
} from '../tools/memoryTool.js';
import { FileDiscoveryService } from '../services/fileDiscoveryService.js';

vi.mock('os', async (importOriginal) => {
  const actualOs = await importOriginal<typeof os>();
  return {
    ...actualOs,
    homedir: vi.fn(),
  };
});

describe('loadServerHierarchicalMemory', () => {
  let testRootDir: string;
  let cwd: string;
  let projectRoot: string;
  let homedir: string;

  async function createEmptyDir(fullPath: string) {
    await fsPromises.mkdir(fullPath, { recursive: true });
    return fullPath;
  }

  async function createTestFile(fullPath: string, fileContents: string) {
    await fsPromises.mkdir(path.dirname(fullPath), { recursive: true });
    await fsPromises.writeFile(fullPath, fileContents);
    return path.resolve(testRootDir, fullPath);
  }

  beforeEach(async () => {
    testRootDir = await fsPromises.mkdtemp(
      path.join(os.tmpdir(), 'folder-structure-test-'),
    );

    vi.resetAllMocks();
    // Set environment variables to indicate test environment
    vi.stubEnv('NODE_ENV', 'test');
    vi.stubEnv('VITEST', 'true');

    projectRoot = await createEmptyDir(path.join(testRootDir, 'project'));
    cwd = await createEmptyDir(path.join(projectRoot, 'src'));
    homedir = await createEmptyDir(path.join(testRootDir, 'userhome'));
    vi.mocked(os.homedir).mockReturnValue(homedir);
  });

  afterEach(async () => {
    vi.unstubAllEnvs();
    // Some tests set this to a different value.
    setGeminiMdFilename(DEFAULT_CONTEXT_FILENAME);
    // Clean up the temporary directory to prevent resource leaks.
    await fsPromises.rm(testRootDir, { recursive: true, force: true });
  });

  it('should return empty memory and count if no context files are found', async () => {
    const result = await loadServerHierarchicalMemory(
      cwd,
      [],
      false,
      new FileDiscoveryService(projectRoot),
    );

    expect(result).toEqual({
      memoryContent: '',
      fileCount: 0,
    });
  });

  it('should load only the global context file if present and others are not (default filename)', async () => {
    const defaultContextFile = await createTestFile(
      path.join(homedir, GEMINI_CONFIG_DIR, DEFAULT_CONTEXT_FILENAME),
      'default context content',
    );

    const result = await loadServerHierarchicalMemory(
      cwd,
      [],
      false,
      new FileDiscoveryService(projectRoot),
    );

    expect(result).toEqual({
      memoryContent: `--- Context from: ${path.relative(cwd, defaultContextFile)} ---\ndefault context content\n--- End of Context from: ${path.relative(cwd, defaultContextFile)} ---`,
      fileCount: 1,
    });
  });

  it('should load only the global custom context file if present and filename is changed', async () => {
    const customFilename = 'CUSTOM_AGENTS.md';
    setGeminiMdFilename(customFilename);

    const customContextFile = await createTestFile(
      path.join(homedir, GEMINI_CONFIG_DIR, customFilename),
      'custom context content',
    );

    const result = await loadServerHierarchicalMemory(
      cwd,
      [],
      false,
      new FileDiscoveryService(projectRoot),
    );

    expect(result).toEqual({
      memoryContent: `--- Context from: ${path.relative(cwd, customContextFile)} ---\ncustom context content\n--- End of Context from: ${path.relative(cwd, customContextFile)} ---`,
      fileCount: 1,
    });
  });

  it('should load context files by upward traversal with custom filename', async () => {
    const customFilename = 'PROJECT_CONTEXT.md';
    setGeminiMdFilename(customFilename);

    const projectContextFile = await createTestFile(
      path.join(projectRoot, customFilename),
      'project context content',
    );
    const cwdContextFile = await createTestFile(
      path.join(cwd, customFilename),
      'cwd context content',
    );

    const result = await loadServerHierarchicalMemory(
      cwd,
      [],
      false,
      new FileDiscoveryService(projectRoot),
    );

    expect(result).toEqual({
      memoryContent: `--- Context from: ${path.relative(cwd, projectContextFile)} ---\nproject context content\n--- End of Context from: ${path.relative(cwd, projectContextFile)} ---\n\n--- Context from: ${path.relative(cwd, cwdContextFile)} ---\ncwd context content\n--- End of Context from: ${path.relative(cwd, cwdContextFile)} ---`,
      fileCount: 2,
    });
  });

  it('should load context files by downward traversal with custom filename', async () => {
    const customFilename = 'LOCAL_CONTEXT.md';
    setGeminiMdFilename(customFilename);

    await createTestFile(
      path.join(cwd, 'subdir', customFilename),
      'Subdir custom memory',
    );
    await createTestFile(path.join(cwd, customFilename), 'CWD custom memory');

    const result = await loadServerHierarchicalMemory(
      cwd,
      [],
      false,
      new FileDiscoveryService(projectRoot),
    );

    expect(result).toEqual({
      memoryContent: `--- Context from: ${customFilename} ---\nCWD custom memory\n--- End of Context from: ${customFilename} ---\n\n--- Context from: ${path.join('subdir', customFilename)} ---\nSubdir custom memory\n--- End of Context from: ${path.join('subdir', customFilename)} ---`,
      fileCount: 2,
    });
  });

  it('should load ORIGINAL_GEMINI_MD_FILENAME files by upward traversal from CWD to project root', async () => {
    const projectRootGeminiFile = await createTestFile(
      path.join(projectRoot, DEFAULT_CONTEXT_FILENAME),
      'Project root memory',
    );
    const srcGeminiFile = await createTestFile(
      path.join(cwd, DEFAULT_CONTEXT_FILENAME),
      'Src directory memory',
    );

    const result = await loadServerHierarchicalMemory(
      cwd,
      [],
      false,
      new FileDiscoveryService(projectRoot),
    );

    expect(result).toEqual({
      memoryContent: `--- Context from: ${path.relative(cwd, projectRootGeminiFile)} ---\nProject root memory\n--- End of Context from: ${path.relative(cwd, projectRootGeminiFile)} ---\n\n--- Context from: ${path.relative(cwd, srcGeminiFile)} ---\nSrc directory memory\n--- End of Context from: ${path.relative(cwd, srcGeminiFile)} ---`,
      fileCount: 2,
    });
  });

  it('should load ORIGINAL_GEMINI_MD_FILENAME files by downward traversal from CWD', async () => {
    await createTestFile(
      path.join(cwd, 'subdir', DEFAULT_CONTEXT_FILENAME),
      'Subdir memory',
    );
    await createTestFile(
      path.join(cwd, DEFAULT_CONTEXT_FILENAME),
      'CWD memory',
    );

    const result = await loadServerHierarchicalMemory(
      cwd,
      [],
      false,
      new FileDiscoveryService(projectRoot),
    );

    expect(result).toEqual({
      memoryContent: `--- Context from: ${DEFAULT_CONTEXT_FILENAME} ---\nCWD memory\n--- End of Context from: ${DEFAULT_CONTEXT_FILENAME} ---\n\n--- Context from: ${path.join('subdir', DEFAULT_CONTEXT_FILENAME)} ---\nSubdir memory\n--- End of Context from: ${path.join('subdir', DEFAULT_CONTEXT_FILENAME)} ---`,
      fileCount: 2,
    });
  });

  it('should load and correctly order global, upward, and downward ORIGINAL_GEMINI_MD_FILENAME files', async () => {
    const defaultContextFile = await createTestFile(
      path.join(homedir, GEMINI_CONFIG_DIR, DEFAULT_CONTEXT_FILENAME),
      'default context content',
    );
    const rootGeminiFile = await createTestFile(
      path.join(testRootDir, DEFAULT_CONTEXT_FILENAME),
      'Project parent memory',
    );
    const projectRootGeminiFile = await createTestFile(
      path.join(projectRoot, DEFAULT_CONTEXT_FILENAME),
      'Project root memory',
    );
    const cwdGeminiFile = await createTestFile(
      path.join(cwd, DEFAULT_CONTEXT_FILENAME),
      'CWD memory',
    );
    const subDirGeminiFile = await createTestFile(
      path.join(cwd, 'sub', DEFAULT_CONTEXT_FILENAME),
      'Subdir memory',
    );

    const result = await loadServerHierarchicalMemory(
      cwd,
      [],
      false,
      new FileDiscoveryService(projectRoot),
    );

    expect(result).toEqual({
      memoryContent: `--- Context from: ${path.relative(cwd, defaultContextFile)} ---\ndefault context content\n--- End of Context from: ${path.relative(cwd, defaultContextFile)} ---\n\n--- Context from: ${path.relative(cwd, rootGeminiFile)} ---\nProject parent memory\n--- End of Context from: ${path.relative(cwd, rootGeminiFile)} ---\n\n--- Context from: ${path.relative(cwd, projectRootGeminiFile)} ---\nProject root memory\n--- End of Context from: ${path.relative(cwd, projectRootGeminiFile)} ---\n\n--- Context from: ${path.relative(cwd, cwdGeminiFile)} ---\nCWD memory\n--- End of Context from: ${path.relative(cwd, cwdGeminiFile)} ---\n\n--- Context from: ${path.relative(cwd, subDirGeminiFile)} ---\nSubdir memory\n--- End of Context from: ${path.relative(cwd, subDirGeminiFile)} ---`,
      fileCount: 5,
    });
  });

  it('should ignore specified directories during downward scan', async () => {
    await createEmptyDir(path.join(projectRoot, '.git'));
    await createTestFile(path.join(projectRoot, '.gitignore'), 'node_modules');

    await createTestFile(
      path.join(cwd, 'node_modules', DEFAULT_CONTEXT_FILENAME),
      'Ignored memory',
    );
    const regularSubDirGeminiFile = await createTestFile(
      path.join(cwd, 'my_code', DEFAULT_CONTEXT_FILENAME),
      'My code memory',
    );

    const result = await loadServerHierarchicalMemory(
      cwd,
      [],
      false,
      new FileDiscoveryService(projectRoot),
      [],
      'tree',
      {
        respectGitIgnore: true,
        respectGeminiIgnore: true,
      },
      200, // maxDirs parameter
    );

    expect(result).toEqual({
      memoryContent: `--- Context from: ${path.relative(cwd, regularSubDirGeminiFile)} ---\nMy code memory\n--- End of Context from: ${path.relative(cwd, regularSubDirGeminiFile)} ---`,
      fileCount: 1,
    });
  });

  it('should respect the maxDirs parameter during downward scan', async () => {
    const consoleDebugSpy = vi
      .spyOn(console, 'debug')
      .mockImplementation(() => {});

    for (let i = 0; i < 100; i++) {
      await createEmptyDir(path.join(cwd, `deep_dir_${i}`));
    }

    // Pass the custom limit directly to the function
    await loadServerHierarchicalMemory(
      cwd,
      [],
      true,
      new FileDiscoveryService(projectRoot),
      [],
      'tree', // importFormat
      {
        respectGitIgnore: true,
        respectGeminiIgnore: true,
      },
      50, // maxDirs
    );

    expect(consoleDebugSpy).toHaveBeenCalledWith(
      expect.stringContaining('[DEBUG] [BfsFileSearch]'),
      expect.stringContaining('Scanning [50/50]:'),
    );

    vi.mocked(console.debug).mockRestore();

    const result = await loadServerHierarchicalMemory(
      cwd,
      [],
      false,
      new FileDiscoveryService(projectRoot),
    );

    expect(result).toEqual({
      memoryContent: '',
      fileCount: 0,
    });
  });

  it('should load extension context file paths', async () => {
    const extensionFilePath = await createTestFile(
      path.join(testRootDir, 'extensions/ext1/GEMINI.md'),
      'Extension memory content',
    );

    const result = await loadServerHierarchicalMemory(
      cwd,
      [],
      false,
      new FileDiscoveryService(projectRoot),
      [extensionFilePath],
    );

    expect(result).toEqual({
      memoryContent: `--- Context from: ${path.relative(cwd, extensionFilePath)} ---\nExtension memory content\n--- End of Context from: ${path.relative(cwd, extensionFilePath)} ---`,
      fileCount: 1,
    });
  });

  it('should load memory from included directories', async () => {
    const includedDir = await createEmptyDir(
      path.join(testRootDir, 'included'),
    );
    const includedFile = await createTestFile(
      path.join(includedDir, DEFAULT_CONTEXT_FILENAME),
      'included directory memory',
    );

    const result = await loadServerHierarchicalMemory(
      cwd,
      [includedDir],
      false,
      new FileDiscoveryService(projectRoot),
    );

    expect(result).toEqual({
      memoryContent: `--- Context from: ${path.relative(cwd, includedFile)} ---\nincluded directory memory\n--- End of Context from: ${path.relative(cwd, includedFile)} ---`,
      fileCount: 1,
    });
  });

  it('should handle multiple directories and files in parallel correctly', async () => {
    // Create multiple test directories with GEMINI.md files
    const numDirs = 5;
    const createdFiles: string[] = [];

    for (let i = 0; i < numDirs; i++) {
      const dirPath = await createEmptyDir(
        path.join(testRootDir, `project-${i}`),
      );
      const filePath = await createTestFile(
        path.join(dirPath, DEFAULT_CONTEXT_FILENAME),
        `Content from project ${i}`,
      );
      createdFiles.push(filePath);
    }

    // Load memory from all directories
    const result = await loadServerHierarchicalMemory(
      cwd,
      createdFiles.map((f) => path.dirname(f)),
      false,
      new FileDiscoveryService(projectRoot),
    );

    // Should have loaded all files
    expect(result.fileCount).toBe(numDirs);

    // Content should include all project contents
    for (let i = 0; i < numDirs; i++) {
      expect(result.memoryContent).toContain(`Content from project ${i}`);
    }
  });

  it('should preserve order and prevent duplicates when processing multiple directories', async () => {
    // Create overlapping directory structure
    const parentDir = await createEmptyDir(path.join(testRootDir, 'parent'));
    const childDir = await createEmptyDir(path.join(parentDir, 'child'));

    await createTestFile(
      path.join(parentDir, DEFAULT_CONTEXT_FILENAME),
      'Parent content',
    );
    await createTestFile(
      path.join(childDir, DEFAULT_CONTEXT_FILENAME),
      'Child content',
    );

    // Include both parent and child directories
    const result = await loadServerHierarchicalMemory(
      parentDir,
      [childDir, parentDir], // Deliberately include duplicates
      false,
      new FileDiscoveryService(projectRoot),
    );

    // Should have both files without duplicates
    expect(result.fileCount).toBe(2);
    expect(result.memoryContent).toContain('Parent content');
    expect(result.memoryContent).toContain('Child content');

    // Check that files are not duplicated
    const parentOccurrences = (
      result.memoryContent.match(/Parent content/g) || []
    ).length;
    const childOccurrences = (
      result.memoryContent.match(/Child content/g) || []
    ).length;
    expect(parentOccurrences).toBe(1);
    expect(childOccurrences).toBe(1);
  });
});<|MERGE_RESOLUTION|>--- conflicted
+++ resolved
@@ -4,16 +4,8 @@
  * SPDX-License-Identifier: Apache-2.0
  */
 
-<<<<<<< HEAD
-import type { Mocked } from 'vitest';
-import { vi, describe, it, expect, beforeEach } from 'vitest';
-import * as fsPromises from 'fs/promises';
-import type * as fsSync from 'fs';
-import type { Stats, Dirent } from 'fs';
-=======
 import { vi, describe, it, expect, beforeEach, afterEach } from 'vitest';
 import * as fsPromises from 'fs/promises';
->>>>>>> 4c1c6d2b
 import * as os from 'os';
 import * as path from 'path';
 import { loadServerHierarchicalMemory } from './memoryDiscovery.js';
