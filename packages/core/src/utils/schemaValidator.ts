--- conflicted
+++ resolved
@@ -4,10 +4,6 @@
  * SPDX-License-Identifier: Apache-2.0
  */
 
-<<<<<<< HEAD
-import type { Schema } from '@google/genai';
-=======
->>>>>>> 4c1c6d2b
 import AjvPkg from 'ajv';
 // Ajv's ESM/CJS interop: use 'any' for compatibility as recommended by Ajv docs
 // eslint-disable-next-line @typescript-eslint/no-explicit-any
