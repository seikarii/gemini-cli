/**
 * @license
 * Copyright 2025 Google LLC
 * SPDX-License-Identifier: Apache-2.0
 */

import {
  ClientMetadata,
  GeminiUserTier,
  LoadCodeAssistResponse,
  OnboardUserRequest,
  UserTierId,
} from './types.js';
import { CodeAssistServer } from './server.js';
import { OAuth2Client } from 'google-auth-library';

export class ProjectIdRequiredError extends Error {
  constructor() {
    super(
      'This account requires setting the GOOGLE_CLOUD_PROJECT env var. See https://goo.gle/gemini-cli-auth-docs#workspace-gca',
    );
  }
}

/**
 *
 * @param projectId the user's project id, if any
 * @returns the user's actual project id
 */
export async function setupUser(client: OAuth2Client): Promise<string> {
<<<<<<< HEAD
  let projectId = process.env.GOOGLE_CLOUD_PROJECT || process.env.GOOGLE_CLOUD_PROJECT_ID;

=======
  let projectId = process.env.GOOGLE_CLOUD_PROJECT || undefined;
>>>>>>> bc4182b9
  const caServer = new CodeAssistServer(client, projectId);

  const clientMetadata: ClientMetadata = {
    ideType: 'IDE_UNSPECIFIED',
    platform: 'PLATFORM_UNSPECIFIED',
    pluginType: 'GEMINI',
    duetProject: projectId,
  };

  const loadRes = await caServer.loadCodeAssist({
    cloudaicompanionProject: projectId,
    metadata: clientMetadata,
  });

  if (!projectId && loadRes.cloudaicompanionProject) {
    projectId = loadRes.cloudaicompanionProject;
  }

  const tier = getOnboardTier(loadRes);
  if (tier.userDefinedCloudaicompanionProject && !projectId) {
    throw new ProjectIdRequiredError();
  }

  const onboardReq: OnboardUserRequest = {
    tierId: tier.id,
    cloudaicompanionProject: projectId,
    metadata: clientMetadata,
  };

  // Poll onboardUser until long running operation is complete.
  let lroRes = await caServer.onboardUser(onboardReq);
  while (!lroRes.done) {
    await new Promise((f) => setTimeout(f, 5000));
    lroRes = await caServer.onboardUser(onboardReq);
  }
  return lroRes.response?.cloudaicompanionProject?.id || '';
}

function getOnboardTier(res: LoadCodeAssistResponse): GeminiUserTier {
  if (res.currentTier) {
    return res.currentTier;
  }
  for (const tier of res.allowedTiers || []) {
    if (tier.isDefault) {
      return tier;
    }
  }
  return {
    name: '',
    description: '',
    id: UserTierId.LEGACY,
    userDefinedCloudaicompanionProject: true,
  };
}<|MERGE_RESOLUTION|>--- conflicted
+++ resolved
@@ -28,12 +28,9 @@
  * @returns the user's actual project id
  */
 export async function setupUser(client: OAuth2Client): Promise<string> {
-<<<<<<< HEAD
+
   let projectId = process.env.GOOGLE_CLOUD_PROJECT || process.env.GOOGLE_CLOUD_PROJECT_ID;
-
-=======
-  let projectId = process.env.GOOGLE_CLOUD_PROJECT || undefined;
->>>>>>> bc4182b9
+  
   const caServer = new CodeAssistServer(client, projectId);
 
   const clientMetadata: ClientMetadata = {
