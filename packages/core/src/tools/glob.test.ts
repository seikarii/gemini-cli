--- conflicted
+++ resolved
@@ -12,16 +12,12 @@
 import os from 'os';
 import { describe, it, expect, beforeEach, afterEach, vi } from 'vitest';
 import { FileDiscoveryService } from '../services/fileDiscoveryService.js';
-<<<<<<< HEAD
 import type { Config } from '../config/config.js';
-=======
-import { Config } from '../config/config.js';
 import { createMockWorkspaceContext } from '../test-utils/mockWorkspaceContext.js';
 import { ToolErrorType } from './tool-error.js';
 import * as glob from 'glob';
 
 vi.mock('glob', { spy: true });
->>>>>>> 4c1c6d2b
 
 describe('GlobTool', () => {
   let tempRootDir: string; // This will be the rootDirectory for the GlobTool instance
