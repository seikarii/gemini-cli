/**
 * @license
 * Copyright 2025 Google LLC
 * SPDX-License-Identifier: Apache-2.0
 */

<<<<<<< HEAD
import { SchemaValidator } from '../utils/schemaValidator.js';
import type { ToolResult, ToolCallConfirmationDetails } from './tools.js';
import { BaseTool, ToolConfirmationOutcome, Icon } from './tools.js';
import { Type } from '@google/genai';
import { getErrorMessage } from '../utils/errors.js';
import type { Config } from '../config/config.js';
import { ApprovalMode } from '../config/config.js';
=======
import {
  BaseDeclarativeTool,
  BaseToolInvocation,
  Kind,
  ToolCallConfirmationDetails,
  ToolConfirmationOutcome,
  ToolInvocation,
  ToolResult,
} from './tools.js';
import { ToolErrorType } from './tool-error.js';
import { getErrorMessage } from '../utils/errors.js';
import { ApprovalMode, Config } from '../config/config.js';
>>>>>>> 4c1c6d2b
import { getResponseText } from '../utils/generateContentResponseUtilities.js';
import { fetchWithTimeout, isPrivateIp } from '../utils/fetch.js';
import { convert } from 'html-to-text';
import { ProxyAgent, setGlobalDispatcher } from 'undici';

const URL_FETCH_TIMEOUT_MS = 10000;
const MAX_CONTENT_LENGTH = 100000;

// Helper function to extract URLs from a string
function extractUrls(text: string): string[] {
  const urlRegex = /(https?:\/\/[^\s]+)/g;
  return text.match(urlRegex) || [];
}

// Interfaces for grounding metadata (similar to web-search.ts)
interface GroundingChunkWeb {
  uri?: string;
  title?: string;
}

interface GroundingChunkItem {
  web?: GroundingChunkWeb;
}

interface GroundingSupportSegment {
  startIndex: number;
  endIndex: number;
  text?: string;
}

interface GroundingSupportItem {
  segment?: GroundingSupportSegment;
  groundingChunkIndices?: number[];
}

/**
 * Parameters for the WebFetch tool
 */
export interface WebFetchToolParams {
  /**
   * The prompt containing URL(s) (up to 20) and instructions for processing their content.
   */
  prompt: string;
}

class WebFetchToolInvocation extends BaseToolInvocation<
  WebFetchToolParams,
  ToolResult
> {
  constructor(
    private readonly config: Config,
    params: WebFetchToolParams,
  ) {
    super(params);
  }

  private async executeFallback(signal: AbortSignal): Promise<ToolResult> {
    const urls = extractUrls(this.params.prompt);
    // For now, we only support one URL for fallback
    let url = urls[0];

    // Convert GitHub blob URL to raw URL
    if (url.includes('github.com') && url.includes('/blob/')) {
      url = url
        .replace('github.com', 'raw.githubusercontent.com')
        .replace('/blob/', '/');
    }

    try {
      const response = await fetchWithTimeout(url, URL_FETCH_TIMEOUT_MS);
      if (!response.ok) {
        throw new Error(
          `Request failed with status code ${response.status} ${response.statusText}`,
        );
      }
      const html = await response.text();
      const textContent = convert(html, {
        wordwrap: false,
        selectors: [
          { selector: 'a', options: { ignoreHref: true } },
          { selector: 'img', format: 'skip' },
        ],
      }).substring(0, MAX_CONTENT_LENGTH);

      const geminiClient = this.config.getGeminiClient();
      const fallbackPrompt = `The user requested the following: "${this.params.prompt}".

I was unable to access the URL directly. Instead, I have fetched the raw content of the page. Please use the following content to answer the request. Do not attempt to access the URL again.

---
${textContent}
---
`;
      const result = await geminiClient.generateContent(
        [{ role: 'user', parts: [{ text: fallbackPrompt }] }],
        {},
        signal,
      );
      const resultText = getResponseText(result) || '';
      return {
        llmContent: resultText,
        returnDisplay: `Content for ${url} processed using fallback fetch.`,
      };
    } catch (e) {
      const error = e as Error;
      const errorMessage = `Error during fallback fetch for ${url}: ${error.message}`;
      return {
        llmContent: `Error: ${errorMessage}`,
        returnDisplay: `Error: ${errorMessage}`,
        error: {
          message: errorMessage,
          type: ToolErrorType.WEB_FETCH_FALLBACK_FAILED,
        },
      };
    }
  }

  getDescription(): string {
    const displayPrompt =
      this.params.prompt.length > 100
        ? this.params.prompt.substring(0, 97) + '...'
        : this.params.prompt;
    return `Processing URLs and instructions from prompt: "${displayPrompt}"`;
  }

  override async shouldConfirmExecute(): Promise<
    ToolCallConfirmationDetails | false
  > {
    if (this.config.getApprovalMode() === ApprovalMode.AUTO_EDIT) {
      return false;
    }

    // Perform GitHub URL conversion here to differentiate between user-provided
    // URL and the actual URL to be fetched.
    const urls = extractUrls(this.params.prompt).map((url) => {
      if (url.includes('github.com') && url.includes('/blob/')) {
        return url
          .replace('github.com', 'raw.githubusercontent.com')
          .replace('/blob/', '/');
      }
      return url;
    });

    const confirmationDetails: ToolCallConfirmationDetails = {
      type: 'info',
      title: `Confirm Web Fetch`,
      prompt: this.params.prompt,
      urls,
      onConfirm: async (outcome: ToolConfirmationOutcome) => {
        if (outcome === ToolConfirmationOutcome.ProceedAlways) {
          this.config.setApprovalMode(ApprovalMode.AUTO_EDIT);
        }
      },
    };
    return confirmationDetails;
  }

  async execute(signal: AbortSignal): Promise<ToolResult> {
    const userPrompt = this.params.prompt;
    const urls = extractUrls(userPrompt);
    const url = urls[0];
    const isPrivate = isPrivateIp(url);

    if (isPrivate) {
      return this.executeFallback(signal);
    }

    const geminiClient = this.config.getGeminiClient();

    try {
      const response = await geminiClient.generateContent(
        [{ role: 'user', parts: [{ text: userPrompt }] }],
        { tools: [{ urlContext: {} }] },
        signal, // Pass signal
      );

      console.debug(
        `[WebFetchTool] Full response for prompt "${userPrompt.substring(
          0,
          50,
        )}...":`,
        JSON.stringify(response, null, 2),
      );

      let responseText = getResponseText(response) || '';
      const urlContextMeta = response.candidates?.[0]?.urlContextMetadata;
      const groundingMetadata = response.candidates?.[0]?.groundingMetadata;
      const sources = groundingMetadata?.groundingChunks as
        | GroundingChunkItem[]
        | undefined;
      const groundingSupports = groundingMetadata?.groundingSupports as
        | GroundingSupportItem[]
        | undefined;

      // Error Handling
      let processingError = false;

      if (
        urlContextMeta?.urlMetadata &&
        urlContextMeta.urlMetadata.length > 0
      ) {
        const allStatuses = urlContextMeta.urlMetadata.map(
          (m) => m.urlRetrievalStatus,
        );
        if (allStatuses.every((s) => s !== 'URL_RETRIEVAL_STATUS_SUCCESS')) {
          processingError = true;
        }
      } else if (!responseText.trim() && !sources?.length) {
        // No URL metadata and no content/sources
        processingError = true;
      }

      if (
        !processingError &&
        !responseText.trim() &&
        (!sources || sources.length === 0)
      ) {
        // Successfully retrieved some URL (or no specific error from urlContextMeta), but no usable text or grounding data.
        processingError = true;
      }

      if (processingError) {
        return this.executeFallback(signal);
      }

      const sourceListFormatted: string[] = [];
      if (sources && sources.length > 0) {
        sources.forEach((source: GroundingChunkItem, index: number) => {
          const title = source.web?.title || 'Untitled';
          const uri = source.web?.uri || 'Unknown URI'; // Fallback if URI is missing
          sourceListFormatted.push(`[${index + 1}] ${title} (${uri})`);
        });

        if (groundingSupports && groundingSupports.length > 0) {
          const insertions: Array<{ index: number; marker: string }> = [];
          groundingSupports.forEach((support: GroundingSupportItem) => {
            if (support.segment && support.groundingChunkIndices) {
              const citationMarker = support.groundingChunkIndices
                .map((chunkIndex: number) => `[${chunkIndex + 1}]`)
                .join('');
              insertions.push({
                index: support.segment.endIndex,
                marker: citationMarker,
              });
            }
          });

          insertions.sort((a, b) => b.index - a.index);
          const responseChars = responseText.split('');
          insertions.forEach((insertion) => {
            responseChars.splice(insertion.index, 0, insertion.marker);
          });
          responseText = responseChars.join('');
        }

        if (sourceListFormatted.length > 0) {
          responseText += `

Sources:
${sourceListFormatted.join('\n')}`;
        }
      }

      const llmContent = responseText;

      console.debug(
        `[WebFetchTool] Formatted tool response for prompt "${userPrompt}:\n\n":`,
        llmContent,
      );

      return {
        llmContent,
        returnDisplay: `Content processed from prompt.`,
      };
    } catch (error: unknown) {
      const errorMessage = `Error processing web content for prompt "${userPrompt.substring(
        0,
        50,
      )}...": ${getErrorMessage(error)}`;
      console.error(errorMessage, error);
      return {
        llmContent: `Error: ${errorMessage}`,
        returnDisplay: `Error: ${errorMessage}`,
        error: {
          message: errorMessage,
          type: ToolErrorType.WEB_FETCH_PROCESSING_ERROR,
        },
      };
    }
  }
}

/**
 * Implementation of the WebFetch tool logic
 */
export class WebFetchTool extends BaseDeclarativeTool<
  WebFetchToolParams,
  ToolResult
> {
  static readonly Name: string = 'web_fetch';

  constructor(private readonly config: Config) {
    super(
      WebFetchTool.Name,
      'WebFetch',
      "Processes content from URL(s), including local and private network addresses (e.g., localhost), embedded in a prompt. Include up to 20 URLs and instructions (e.g., summarize, extract specific data) directly in the 'prompt' parameter.",
      Kind.Fetch,
      {
        properties: {
          prompt: {
            description:
              'A comprehensive prompt that includes the URL(s) (up to 20) to fetch and specific instructions on how to process their content (e.g., "Summarize https://example.com/article and extract key points from https://another.com/data"). Must contain as least one URL starting with http:// or https://.',
            type: 'string',
          },
        },
        required: ['prompt'],
        type: 'object',
      },
    );
    const proxy = config.getProxy();
    if (proxy) {
      setGlobalDispatcher(new ProxyAgent(proxy as string));
    }
  }

  protected override validateToolParamValues(
    params: WebFetchToolParams,
  ): string | null {
    if (!params.prompt || params.prompt.trim() === '') {
      return "The 'prompt' parameter cannot be empty and must contain URL(s) and instructions.";
    }
    if (
      !params.prompt.includes('http://') &&
      !params.prompt.includes('https://')
    ) {
      return "The 'prompt' must contain at least one valid URL (starting with http:// or https://).";
    }
    return null;
  }

  protected createInvocation(
    params: WebFetchToolParams,
  ): ToolInvocation<WebFetchToolParams, ToolResult> {
    return new WebFetchToolInvocation(this.config, params);
  }
}<|MERGE_RESOLUTION|>--- conflicted
+++ resolved
@@ -4,28 +4,21 @@
  * SPDX-License-Identifier: Apache-2.0
  */
 
-<<<<<<< HEAD
-import { SchemaValidator } from '../utils/schemaValidator.js';
-import type { ToolResult, ToolCallConfirmationDetails } from './tools.js';
-import { BaseTool, ToolConfirmationOutcome, Icon } from './tools.js';
-import { Type } from '@google/genai';
-import { getErrorMessage } from '../utils/errors.js';
-import type { Config } from '../config/config.js';
-import { ApprovalMode } from '../config/config.js';
-=======
+import type {
+  ToolCallConfirmationDetails,
+  ToolInvocation,
+  ToolResult,
+} from './tools.js';
 import {
   BaseDeclarativeTool,
   BaseToolInvocation,
   Kind,
-  ToolCallConfirmationDetails,
   ToolConfirmationOutcome,
-  ToolInvocation,
-  ToolResult,
 } from './tools.js';
 import { ToolErrorType } from './tool-error.js';
 import { getErrorMessage } from '../utils/errors.js';
-import { ApprovalMode, Config } from '../config/config.js';
->>>>>>> 4c1c6d2b
+import type { Config } from '../config/config.js';
+import { ApprovalMode } from '../config/config.js';
 import { getResponseText } from '../utils/generateContentResponseUtilities.js';
 import { fetchWithTimeout, isPrivateIp } from '../utils/fetch.js';
 import { convert } from 'html-to-text';
