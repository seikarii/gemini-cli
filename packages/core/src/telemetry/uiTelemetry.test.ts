/**
 * @license
 * Copyright 2025 Google LLC
 * SPDX-License-Identifier: Apache-2.0
 */

import { describe, it, expect, vi, beforeEach } from 'vitest';
import { UiTelemetryService } from './uiTelemetry.js';
<<<<<<< HEAD
import type { ApiErrorEvent, ApiResponseEvent } from './types.js';
import { ToolCallEvent, ToolCallDecision } from './types.js';
=======
import { ToolCallDecision } from './tool-call-decision.js';
import { ApiErrorEvent, ApiResponseEvent, ToolCallEvent } from './types.js';
>>>>>>> 4c1c6d2b
import {
  EVENT_API_ERROR,
  EVENT_API_RESPONSE,
  EVENT_TOOL_CALL,
} from './constants.js';
import type {
  CompletedToolCall,
  ErroredToolCall,
  SuccessfulToolCall,
} from '../core/coreToolScheduler.js';
<<<<<<< HEAD
import type { Tool } from '../tools/tools.js';
import { ToolConfirmationOutcome } from '../tools/tools.js';
=======
import { ToolErrorType } from '../tools/tool-error.js';
import { ToolConfirmationOutcome } from '../tools/tools.js';
import { MockTool } from '../test-utils/tools.js';
>>>>>>> 4c1c6d2b

const createFakeCompletedToolCall = (
  name: string,
  success: boolean,
  duration = 100,
  outcome?: ToolConfirmationOutcome,
  error?: Error,
): CompletedToolCall => {
  const request = {
    callId: `call_${name}_${Date.now()}`,
    name,
    args: { foo: 'bar' },
    isClientInitiated: false,
    prompt_id: 'prompt-id-1',
  };
  const tool = new MockTool(name);

  if (success) {
    return {
      status: 'success',
      request,
      tool,
      invocation: tool.build({ param: 'test' }),
      response: {
        callId: request.callId,
        responseParts: {
          functionResponse: {
            id: request.callId,
            name,
            response: { output: 'Success!' },
          },
        },
        error: undefined,
        errorType: undefined,
        resultDisplay: 'Success!',
      },
      durationMs: duration,
      outcome,
    } as SuccessfulToolCall;
  } else {
    return {
      status: 'error',
      request,
      tool,
      response: {
        callId: request.callId,
        responseParts: {
          functionResponse: {
            id: request.callId,
            name,
            response: { error: 'Tool failed' },
          },
        },
        error: error || new Error('Tool failed'),
        errorType: ToolErrorType.UNKNOWN,
        resultDisplay: 'Failure!',
      },
      durationMs: duration,
      outcome,
    } as ErroredToolCall;
  }
};

describe('UiTelemetryService', () => {
  let service: UiTelemetryService;

  beforeEach(() => {
    service = new UiTelemetryService();
  });

  it('should have correct initial metrics', () => {
    const metrics = service.getMetrics();
    expect(metrics).toEqual({
      models: {},
      tools: {
        totalCalls: 0,
        totalSuccess: 0,
        totalFail: 0,
        totalDurationMs: 0,
        totalDecisions: {
          [ToolCallDecision.ACCEPT]: 0,
          [ToolCallDecision.REJECT]: 0,
          [ToolCallDecision.MODIFY]: 0,
          [ToolCallDecision.AUTO_ACCEPT]: 0,
        },
        byName: {},
      },
      files: {
        totalLinesAdded: 0,
        totalLinesRemoved: 0,
      },
    });
    expect(service.getLastPromptTokenCount()).toBe(0);
  });

  it('should emit an update event when an event is added', () => {
    const spy = vi.fn();
    service.on('update', spy);

    const event = {
      'event.name': EVENT_API_RESPONSE,
      model: 'gemini-2.5-pro',
      duration_ms: 500,
      input_token_count: 10,
      output_token_count: 20,
      total_token_count: 30,
      cached_content_token_count: 5,
      thoughts_token_count: 2,
      tool_token_count: 3,
    } as ApiResponseEvent & { 'event.name': typeof EVENT_API_RESPONSE };

    service.addEvent(event);

    expect(spy).toHaveBeenCalledOnce();
    const { metrics, lastPromptTokenCount } = spy.mock.calls[0][0];
    expect(metrics).toBeDefined();
    expect(lastPromptTokenCount).toBe(10);
  });

  describe('API Response Event Processing', () => {
    it('should process a single ApiResponseEvent', () => {
      const event = {
        'event.name': EVENT_API_RESPONSE,
        model: 'gemini-2.5-pro',
        duration_ms: 500,
        input_token_count: 10,
        output_token_count: 20,
        total_token_count: 30,
        cached_content_token_count: 5,
        thoughts_token_count: 2,
        tool_token_count: 3,
      } as ApiResponseEvent & { 'event.name': typeof EVENT_API_RESPONSE };

      service.addEvent(event);

      const metrics = service.getMetrics();
      expect(metrics.models['gemini-2.5-pro']).toEqual({
        api: {
          totalRequests: 1,
          totalErrors: 0,
          totalLatencyMs: 500,
        },
        tokens: {
          prompt: 10,
          candidates: 20,
          total: 30,
          cached: 5,
          thoughts: 2,
          tool: 3,
        },
      });
      expect(service.getLastPromptTokenCount()).toBe(10);
    });

    it('should aggregate multiple ApiResponseEvents for the same model', () => {
      const event1 = {
        'event.name': EVENT_API_RESPONSE,
        model: 'gemini-2.5-pro',
        duration_ms: 500,
        input_token_count: 10,
        output_token_count: 20,
        total_token_count: 30,
        cached_content_token_count: 5,
        thoughts_token_count: 2,
        tool_token_count: 3,
      } as ApiResponseEvent & {
        'event.name': typeof EVENT_API_RESPONSE;
      };
      const event2 = {
        'event.name': EVENT_API_RESPONSE,
        model: 'gemini-2.5-pro',
        duration_ms: 600,
        input_token_count: 15,
        output_token_count: 25,
        total_token_count: 40,
        cached_content_token_count: 10,
        thoughts_token_count: 4,
        tool_token_count: 6,
      } as ApiResponseEvent & {
        'event.name': typeof EVENT_API_RESPONSE;
      };

      service.addEvent(event1);
      service.addEvent(event2);

      const metrics = service.getMetrics();
      expect(metrics.models['gemini-2.5-pro']).toEqual({
        api: {
          totalRequests: 2,
          totalErrors: 0,
          totalLatencyMs: 1100,
        },
        tokens: {
          prompt: 25,
          candidates: 45,
          total: 70,
          cached: 15,
          thoughts: 6,
          tool: 9,
        },
      });
      expect(service.getLastPromptTokenCount()).toBe(15);
    });

    it('should handle ApiResponseEvents for different models', () => {
      const event1 = {
        'event.name': EVENT_API_RESPONSE,
        model: 'gemini-2.5-pro',
        duration_ms: 500,
        input_token_count: 10,
        output_token_count: 20,
        total_token_count: 30,
        cached_content_token_count: 5,
        thoughts_token_count: 2,
        tool_token_count: 3,
      } as ApiResponseEvent & {
        'event.name': typeof EVENT_API_RESPONSE;
      };
      const event2 = {
        'event.name': EVENT_API_RESPONSE,
        model: 'gemini-2.5-flash',
        duration_ms: 1000,
        input_token_count: 100,
        output_token_count: 200,
        total_token_count: 300,
        cached_content_token_count: 50,
        thoughts_token_count: 20,
        tool_token_count: 30,
      } as ApiResponseEvent & {
        'event.name': typeof EVENT_API_RESPONSE;
      };

      service.addEvent(event1);
      service.addEvent(event2);

      const metrics = service.getMetrics();
      expect(metrics.models['gemini-2.5-pro']).toBeDefined();
      expect(metrics.models['gemini-2.5-flash']).toBeDefined();
      expect(metrics.models['gemini-2.5-pro'].api.totalRequests).toBe(1);
      expect(metrics.models['gemini-2.5-flash'].api.totalRequests).toBe(1);
      expect(service.getLastPromptTokenCount()).toBe(100);
    });
  });

  describe('API Error Event Processing', () => {
    it('should process a single ApiErrorEvent', () => {
      const event = {
        'event.name': EVENT_API_ERROR,
        model: 'gemini-2.5-pro',
        duration_ms: 300,
        error: 'Something went wrong',
      } as ApiErrorEvent & { 'event.name': typeof EVENT_API_ERROR };

      service.addEvent(event);

      const metrics = service.getMetrics();
      expect(metrics.models['gemini-2.5-pro']).toEqual({
        api: {
          totalRequests: 1,
          totalErrors: 1,
          totalLatencyMs: 300,
        },
        tokens: {
          prompt: 0,
          candidates: 0,
          total: 0,
          cached: 0,
          thoughts: 0,
          tool: 0,
        },
      });
    });

    it('should aggregate ApiErrorEvents and ApiResponseEvents', () => {
      const responseEvent = {
        'event.name': EVENT_API_RESPONSE,
        model: 'gemini-2.5-pro',
        duration_ms: 500,
        input_token_count: 10,
        output_token_count: 20,
        total_token_count: 30,
        cached_content_token_count: 5,
        thoughts_token_count: 2,
        tool_token_count: 3,
      } as ApiResponseEvent & {
        'event.name': typeof EVENT_API_RESPONSE;
      };
      const errorEvent = {
        'event.name': EVENT_API_ERROR,
        model: 'gemini-2.5-pro',
        duration_ms: 300,
        error: 'Something went wrong',
      } as ApiErrorEvent & { 'event.name': typeof EVENT_API_ERROR };

      service.addEvent(responseEvent);
      service.addEvent(errorEvent);

      const metrics = service.getMetrics();
      expect(metrics.models['gemini-2.5-pro']).toEqual({
        api: {
          totalRequests: 2,
          totalErrors: 1,
          totalLatencyMs: 800,
        },
        tokens: {
          prompt: 10,
          candidates: 20,
          total: 30,
          cached: 5,
          thoughts: 2,
          tool: 3,
        },
      });
    });
  });

  describe('Tool Call Event Processing', () => {
    it('should process a single successful ToolCallEvent', () => {
      const toolCall = createFakeCompletedToolCall(
        'test_tool',
        true,
        150,
        ToolConfirmationOutcome.ProceedOnce,
      );
      service.addEvent({
        ...structuredClone(new ToolCallEvent(toolCall)),
        'event.name': EVENT_TOOL_CALL,
      } as ToolCallEvent & { 'event.name': typeof EVENT_TOOL_CALL });

      const metrics = service.getMetrics();
      const { tools } = metrics;

      expect(tools.totalCalls).toBe(1);
      expect(tools.totalSuccess).toBe(1);
      expect(tools.totalFail).toBe(0);
      expect(tools.totalDurationMs).toBe(150);
      expect(tools.totalDecisions[ToolCallDecision.ACCEPT]).toBe(1);
      expect(tools.byName['test_tool']).toEqual({
        count: 1,
        success: 1,
        fail: 0,
        durationMs: 150,
        decisions: {
          [ToolCallDecision.ACCEPT]: 1,
          [ToolCallDecision.REJECT]: 0,
          [ToolCallDecision.MODIFY]: 0,
          [ToolCallDecision.AUTO_ACCEPT]: 0,
        },
      });
    });

    it('should process a single failed ToolCallEvent', () => {
      const toolCall = createFakeCompletedToolCall(
        'test_tool',
        false,
        200,
        ToolConfirmationOutcome.Cancel,
      );
      service.addEvent({
        ...structuredClone(new ToolCallEvent(toolCall)),
        'event.name': EVENT_TOOL_CALL,
      } as ToolCallEvent & { 'event.name': typeof EVENT_TOOL_CALL });

      const metrics = service.getMetrics();
      const { tools } = metrics;

      expect(tools.totalCalls).toBe(1);
      expect(tools.totalSuccess).toBe(0);
      expect(tools.totalFail).toBe(1);
      expect(tools.totalDurationMs).toBe(200);
      expect(tools.totalDecisions[ToolCallDecision.REJECT]).toBe(1);
      expect(tools.byName['test_tool']).toEqual({
        count: 1,
        success: 0,
        fail: 1,
        durationMs: 200,
        decisions: {
          [ToolCallDecision.ACCEPT]: 0,
          [ToolCallDecision.REJECT]: 1,
          [ToolCallDecision.MODIFY]: 0,
          [ToolCallDecision.AUTO_ACCEPT]: 0,
        },
      });
    });

    it('should process a ToolCallEvent with modify decision', () => {
      const toolCall = createFakeCompletedToolCall(
        'test_tool',
        true,
        250,
        ToolConfirmationOutcome.ModifyWithEditor,
      );
      service.addEvent({
        ...structuredClone(new ToolCallEvent(toolCall)),
        'event.name': EVENT_TOOL_CALL,
      } as ToolCallEvent & { 'event.name': typeof EVENT_TOOL_CALL });

      const metrics = service.getMetrics();
      const { tools } = metrics;

      expect(tools.totalDecisions[ToolCallDecision.MODIFY]).toBe(1);
      expect(tools.byName['test_tool'].decisions[ToolCallDecision.MODIFY]).toBe(
        1,
      );
    });

    it('should process a ToolCallEvent without a decision', () => {
      const toolCall = createFakeCompletedToolCall('test_tool', true, 100);
      service.addEvent({
        ...structuredClone(new ToolCallEvent(toolCall)),
        'event.name': EVENT_TOOL_CALL,
      } as ToolCallEvent & { 'event.name': typeof EVENT_TOOL_CALL });

      const metrics = service.getMetrics();
      const { tools } = metrics;

      expect(tools.totalDecisions).toEqual({
        [ToolCallDecision.ACCEPT]: 0,
        [ToolCallDecision.REJECT]: 0,
        [ToolCallDecision.MODIFY]: 0,
        [ToolCallDecision.AUTO_ACCEPT]: 0,
      });
      expect(tools.byName['test_tool'].decisions).toEqual({
        [ToolCallDecision.ACCEPT]: 0,
        [ToolCallDecision.REJECT]: 0,
        [ToolCallDecision.MODIFY]: 0,
        [ToolCallDecision.AUTO_ACCEPT]: 0,
      });
    });

    it('should aggregate multiple ToolCallEvents for the same tool', () => {
      const toolCall1 = createFakeCompletedToolCall(
        'test_tool',
        true,
        100,
        ToolConfirmationOutcome.ProceedOnce,
      );
      const toolCall2 = createFakeCompletedToolCall(
        'test_tool',
        false,
        150,
        ToolConfirmationOutcome.Cancel,
      );

      service.addEvent({
        ...structuredClone(new ToolCallEvent(toolCall1)),
        'event.name': EVENT_TOOL_CALL,
      } as ToolCallEvent & { 'event.name': typeof EVENT_TOOL_CALL });
      service.addEvent({
        ...structuredClone(new ToolCallEvent(toolCall2)),
        'event.name': EVENT_TOOL_CALL,
      } as ToolCallEvent & { 'event.name': typeof EVENT_TOOL_CALL });

      const metrics = service.getMetrics();
      const { tools } = metrics;

      expect(tools.totalCalls).toBe(2);
      expect(tools.totalSuccess).toBe(1);
      expect(tools.totalFail).toBe(1);
      expect(tools.totalDurationMs).toBe(250);
      expect(tools.totalDecisions[ToolCallDecision.ACCEPT]).toBe(1);
      expect(tools.totalDecisions[ToolCallDecision.REJECT]).toBe(1);
      expect(tools.byName['test_tool']).toEqual({
        count: 2,
        success: 1,
        fail: 1,
        durationMs: 250,
        decisions: {
          [ToolCallDecision.ACCEPT]: 1,
          [ToolCallDecision.REJECT]: 1,
          [ToolCallDecision.MODIFY]: 0,
          [ToolCallDecision.AUTO_ACCEPT]: 0,
        },
      });
    });

    it('should handle ToolCallEvents for different tools', () => {
      const toolCall1 = createFakeCompletedToolCall('tool_A', true, 100);
      const toolCall2 = createFakeCompletedToolCall('tool_B', false, 200);
      service.addEvent({
        ...structuredClone(new ToolCallEvent(toolCall1)),
        'event.name': EVENT_TOOL_CALL,
      } as ToolCallEvent & { 'event.name': typeof EVENT_TOOL_CALL });
      service.addEvent({
        ...structuredClone(new ToolCallEvent(toolCall2)),
        'event.name': EVENT_TOOL_CALL,
      } as ToolCallEvent & { 'event.name': typeof EVENT_TOOL_CALL });

      const metrics = service.getMetrics();
      const { tools } = metrics;

      expect(tools.totalCalls).toBe(2);
      expect(tools.totalSuccess).toBe(1);
      expect(tools.totalFail).toBe(1);
      expect(tools.byName['tool_A']).toBeDefined();
      expect(tools.byName['tool_B']).toBeDefined();
      expect(tools.byName['tool_A'].count).toBe(1);
      expect(tools.byName['tool_B'].count).toBe(1);
    });
  });

  describe('resetLastPromptTokenCount', () => {
    it('should reset the last prompt token count to 0', () => {
      // First, set up some initial token count
      const event = {
        'event.name': EVENT_API_RESPONSE,
        model: 'gemini-2.5-pro',
        duration_ms: 500,
        input_token_count: 100,
        output_token_count: 200,
        total_token_count: 300,
        cached_content_token_count: 50,
        thoughts_token_count: 20,
        tool_token_count: 30,
      } as ApiResponseEvent & { 'event.name': typeof EVENT_API_RESPONSE };

      service.addEvent(event);
      expect(service.getLastPromptTokenCount()).toBe(100);

      // Now reset the token count
      service.resetLastPromptTokenCount();
      expect(service.getLastPromptTokenCount()).toBe(0);
    });

    it('should emit an update event when resetLastPromptTokenCount is called', () => {
      const spy = vi.fn();
      service.on('update', spy);

      // Set up initial token count
      const event = {
        'event.name': EVENT_API_RESPONSE,
        model: 'gemini-2.5-pro',
        duration_ms: 500,
        input_token_count: 100,
        output_token_count: 200,
        total_token_count: 300,
        cached_content_token_count: 50,
        thoughts_token_count: 20,
        tool_token_count: 30,
      } as ApiResponseEvent & { 'event.name': typeof EVENT_API_RESPONSE };

      service.addEvent(event);
      spy.mockClear(); // Clear the spy to focus on the reset call

      service.resetLastPromptTokenCount();

      expect(spy).toHaveBeenCalledOnce();
      const { metrics, lastPromptTokenCount } = spy.mock.calls[0][0];
      expect(metrics).toBeDefined();
      expect(lastPromptTokenCount).toBe(0);
    });

    it('should not affect other metrics when resetLastPromptTokenCount is called', () => {
      // Set up initial state with some metrics
      const event = {
        'event.name': EVENT_API_RESPONSE,
        model: 'gemini-2.5-pro',
        duration_ms: 500,
        input_token_count: 100,
        output_token_count: 200,
        total_token_count: 300,
        cached_content_token_count: 50,
        thoughts_token_count: 20,
        tool_token_count: 30,
      } as ApiResponseEvent & { 'event.name': typeof EVENT_API_RESPONSE };

      service.addEvent(event);

      const metricsBefore = service.getMetrics();

      service.resetLastPromptTokenCount();

      const metricsAfter = service.getMetrics();

      // Metrics should be unchanged
      expect(metricsAfter).toEqual(metricsBefore);

      // Only the last prompt token count should be reset
      expect(service.getLastPromptTokenCount()).toBe(0);
    });

    it('should work correctly when called multiple times', () => {
      const spy = vi.fn();
      service.on('update', spy);

      // Set up initial token count
      const event = {
        'event.name': EVENT_API_RESPONSE,
        model: 'gemini-2.5-pro',
        duration_ms: 500,
        input_token_count: 100,
        output_token_count: 200,
        total_token_count: 300,
        cached_content_token_count: 50,
        thoughts_token_count: 20,
        tool_token_count: 30,
      } as ApiResponseEvent & { 'event.name': typeof EVENT_API_RESPONSE };

      service.addEvent(event);
      expect(service.getLastPromptTokenCount()).toBe(100);

      // Reset once
      service.resetLastPromptTokenCount();
      expect(service.getLastPromptTokenCount()).toBe(0);

      // Reset again - should still be 0 and still emit event
      spy.mockClear();
      service.resetLastPromptTokenCount();
      expect(service.getLastPromptTokenCount()).toBe(0);
      expect(spy).toHaveBeenCalledOnce();
    });
  });

  describe('Tool Call Event with Line Count Metadata', () => {
    it('should aggregate valid line count metadata', () => {
      const toolCall = createFakeCompletedToolCall('test_tool', true, 100);
      const event = {
        ...structuredClone(new ToolCallEvent(toolCall)),
        'event.name': EVENT_TOOL_CALL,
        metadata: {
          ai_added_lines: 10,
          ai_removed_lines: 5,
        },
      } as ToolCallEvent & { 'event.name': typeof EVENT_TOOL_CALL };

      service.addEvent(event);

      const metrics = service.getMetrics();
      expect(metrics.files.totalLinesAdded).toBe(10);
      expect(metrics.files.totalLinesRemoved).toBe(5);
    });

    it('should ignore null/undefined values in line count metadata', () => {
      const toolCall = createFakeCompletedToolCall('test_tool', true, 100);
      const event = {
        ...structuredClone(new ToolCallEvent(toolCall)),
        'event.name': EVENT_TOOL_CALL,
        metadata: {
          ai_added_lines: null,
          ai_removed_lines: undefined,
        },
      } as ToolCallEvent & { 'event.name': typeof EVENT_TOOL_CALL };

      service.addEvent(event);

      const metrics = service.getMetrics();
      expect(metrics.files.totalLinesAdded).toBe(0);
      expect(metrics.files.totalLinesRemoved).toBe(0);
    });
  });
});<|MERGE_RESOLUTION|>--- conflicted
+++ resolved
@@ -6,13 +6,9 @@
 
 import { describe, it, expect, vi, beforeEach } from 'vitest';
 import { UiTelemetryService } from './uiTelemetry.js';
-<<<<<<< HEAD
+import { ToolCallDecision } from './tool-call-decision.js';
 import type { ApiErrorEvent, ApiResponseEvent } from './types.js';
-import { ToolCallEvent, ToolCallDecision } from './types.js';
-=======
-import { ToolCallDecision } from './tool-call-decision.js';
-import { ApiErrorEvent, ApiResponseEvent, ToolCallEvent } from './types.js';
->>>>>>> 4c1c6d2b
+import { ToolCallEvent } from './types.js';
 import {
   EVENT_API_ERROR,
   EVENT_API_RESPONSE,
@@ -23,14 +19,9 @@
   ErroredToolCall,
   SuccessfulToolCall,
 } from '../core/coreToolScheduler.js';
-<<<<<<< HEAD
-import type { Tool } from '../tools/tools.js';
-import { ToolConfirmationOutcome } from '../tools/tools.js';
-=======
 import { ToolErrorType } from '../tools/tool-error.js';
 import { ToolConfirmationOutcome } from '../tools/tools.js';
 import { MockTool } from '../test-utils/tools.js';
->>>>>>> 4c1c6d2b
 
 const createFakeCompletedToolCall = (
   name: string,
