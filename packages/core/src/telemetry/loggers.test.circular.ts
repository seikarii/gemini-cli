--- conflicted
+++ resolved
@@ -11,20 +11,13 @@
 import { describe, it, expect } from 'vitest';
 import { logToolCall } from './loggers.js';
 import { ToolCallEvent } from './types.js';
-<<<<<<< HEAD
 import type { Config } from '../config/config.js';
 import type { CompletedToolCall } from '../core/coreToolScheduler.js';
 import type {
   ToolCallRequestInfo,
   ToolCallResponseInfo,
 } from '../core/turn.js';
-import type { Tool } from '../tools/tools.js';
-=======
-import { Config } from '../config/config.js';
-import { CompletedToolCall } from '../core/coreToolScheduler.js';
-import { ToolCallRequestInfo, ToolCallResponseInfo } from '../core/turn.js';
 import { MockTool } from '../test-utils/tools.js';
->>>>>>> 4c1c6d2b
 
 describe('Circular Reference Handling', () => {
   it('should handle circular references in tool function arguments', () => {
